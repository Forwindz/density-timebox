<template>
  <div>
    <div
      style="display:flex;flex-direction:row;align-items:center;margin:15px 0 15px 20px;position:relative"
    >
      <div
        style="width: 1000px; height: 500px; opacity: 0; pointer-events: none;"
      ></div>
      <canvas
        id="canvas"
        width="1000"
        height="500"
        style="transform: scaleY(1); position: absolute; left: 0; top: 0;"
        @mousedown="canvasMousedown"
        @mouseup="canvasMouseup"
        @mousemove="canvasMousemove"
        @wheel="canvasWheel"
        @contextmenu="mouseContextmenu"
      ></canvas>
      <canvas
        id="selectionCanvas"
        width="1000"
        height="500"
        style="transform: scaleY(1); position: absolute; left: 0; top: 0; pointer-events: none;"
      >
      </canvas>
      <canvas
        id="selectionLayer"
        width="1000"
        height="500"
        style="
          transform: scaleY(1);
          position: absolute;
          left: 0;
          top: 0;
          pointer-events: none;
        "
      ></canvas>
      <canvas
        id="rep_layer"
        width="1000"
        height="500"
        style="transform: scaleY(1); position: absolute; left: 0; top: 0; pointer-events: none;"
      >
      </canvas>
      <canvas
        id="raw_lines"
        width="1000"
        height="500"
        style="transform: scaleY(1); position: absolute; left: 0; top: 0; pointer-events: none;"
      >
      </canvas>
      <canvas
        id="mouseLayer"
        width="1000"
        height="500"
        style="
          transform: scaleY(1);
          position: absolute;
          left: 0;
          top: 0;
          pointer-events: none;
          z-index: 999;
        "
      ></canvas>
      <svg
        id="axisHelper"
        width="1030"
        height="540"
        style="
          position: absolute;
          left: -30px;
          top: -20px;
          pointer-events: none;
          color: black;
          z-index: 999;
        "
      >
        <g id="cursorHelper" transform="translate(30,20)">
          <line stroke="black" stroke-dasharray="10 5"></line>
          <line stroke="black" stroke-dasharray="10 5"></line>
          <text font-size="12px"></text>
          <text font-size="12px"></text>
        </g>
      </svg>
      <!--      <canvas-->
      <!--        ref="canvas"-->
      <!--        width="1000"-->
      <!--        height="500"-->
      <!--        :style="{-->
      <!--          width: '1000px',-->
      <!--          height: '500px',-->
      <!--          cursor,-->
      <!--          transform: `scaleY(${upsideDownFactor})`,-->
      <!--        }"-->
      <!--        @mousedown="startMouse"-->
      <!--        @mousemove="moveMouse"-->
      <!--        @click="angleConfirm"-->
      <!--      ></canvas>-->
      <!--      <canvas-->
      <!--        ref="canvasRawLine"-->
      <!--        width="1000"-->
      <!--        height="500"-->
      <!--        style="width:1000px;height:500px;pointer-events:none;position:absolute;top:0;left:0"-->
      <!--        :style="{-->
      <!--          transform: `scaleY(${upsideDownFactor})`,-->
      <!--        }"-->
      <!--      ></canvas>-->
      <!--      <canvas-->
      <!--        ref="canvasOverlay"-->
      <!--        width="1000"-->
      <!--        height="500"-->
      <!--        style="width:1000px;height:500px;pointer-events:none;position:absolute;top:0;left:0"-->
      <!--        :style="{-->
      <!--          transform: `scaleY(${upsideDownFactor})`,-->
      <!--        }"-->
      <!--      ></canvas>-->
      <div
        ref="axisTop"
        style="width:1000px;height:30px;position:absolute;top:-30px;left:0"
      ></div>
      <div
        ref="axisBottom"
        style="width:1000px;height:30px;position:absolute;bottom:-30px;left:0"
      ></div>
      <div
        ref="axisLeft"
        style="width:30px;height:500px;position:absolute;top:0px;left:-30px"
      ></div>
      <div class="control-panel">
        <div>
          <span>Filter line by: </span>
          <RadioGroup v-model="filterMode" type="button">
            <!-- <Radio label="knn">KNN</Radio>
            <Radio label="rnn">Radius</Radio> -->
            <Radio label="brush">Brush</Radio>
            <Radio label="ang">Angle</Radio>
            <Radio label="attr">Attr</Radio>
          </RadioGroup>
        </div>
        <!-- <div>
          <span>Switch brush query method: </span>
          <RadioGroup v-model="brushMethod" type="button" size="small">
            <Radio label="tree">KD Tree</Radio>
            <Radio label="seq">Seq</Radio>
            <Radio label="new">Inc</Radio>
          </RadioGroup>
        </div> -->
        <div v-if="filterMode === 'attr'" style="margin-left: 2em;">
          <Form onsubmit="#">
            <FormItem label="Attribute Column">
              <Select
                v-model="attributeColumn"
                placeholder="Choose a column for attribute filtering"
              >
                <Option
                  v-for="header in headers"
                  :value="header.key"
                  :key="header.title"
                  >{{ header.title }}</Option
                >
              </Select>
            </FormItem>
            <FormItem label="Value">
              <Input v-model="attributeValue"></Input>
            </FormItem>
            <Button type="info" style="float: right" @click="addAttrQuery"
              >add attribute query</Button
            >
          </Form>
          <!--          <span>Column Name</span>-->
          <!--          <span>Attribute Value</span>-->
        </div>
        <div>
          <span>Representative line parameters: </span>
          <!-- <RadioGroup v-model="rawMode" type="button">
          <Radio label="null">Null</Radio>
          <Radio label="cur">Hover</Radio>
          <Radio label="out">Min</Radio>
          <Radio label="rep">Max</Radio>
        </RadioGroup> -->
        </div>
        <div v-if="rawMode == 'rep'" style="margin-left:2em">
          <div style="display:flex;align-items:center">
            <span style="margin-right:8px">Line count</span>
            <Slider
              v-model="repCount"
              :min="1"
              :max="20"
              :step="1"
              show-tip="never"
              style="flex-grow:1"
            />
            <span style="margin-left:8px">{{ repCount }}</span>

            <span style="margin-right:8px; margin-left: 12px;">Diverse</span>
            <Slider
              v-model="diverse"
              :min="0"
              :max="1"
              :step="0.001"
              show-tip="never"
              style="flex-grow:1"
            />
          </div>
          <div style="display:flex;align-items:center"></div>
        </div>
        <!--        <div v-if="rawMode != 'null'">-->
        <!--          <div v-for="i in [0, 1, 2]" :key="i">-->
        <!--            <span-->
        <!--            ><ColorPicker v-model="colorMap[i]" recommend alpha></ColorPicker-->
        <!--            ></span>-->
        <!--            <Poptip-->
        <!--                trigger="hover"-->
        <!--                placement="bottom-end"-->
        <!--                :width="800"-->
        <!--                title="Data preview"-->
        <!--                @on-popper-show="previewIndex = rawLines[i]"-->
        <!--            >-->
        <!--              <span style="margin-left:12px" v-if="i < rawLineNames.length">{{-->
        <!--                  rawLineNames[i]-->
        <!--                }}</span>-->
        <!--              <div slot="content">-->
        <!--                <Table :columns="headers" :data="previewData" />-->
        <!--              </div>-->
        <!--            </Poptip>-->
        <!--          </div>-->
        <!--        </div>-->
        <div style="position:relative">
          <div class="select-colormap">
            <span style="margin:0">Colormap:</span>
            <Select
              id="colormap"
              placeholder="Choose colormap"
              v-model="colormapIndexCache"
            >
              <Option value="0">viridis</Option>
              <Option value="1" selected>magma</Option>
              <Option value="2">inferno</Option>
              <Option value="3">plasma</Option>
              <Option value="4">cividis</Option>
              <Option value="5">turbo</Option>
              <Option value="6">bluegreen</Option>
              <Option value="7">bluepurple</Option>
              <Option value="8">goldgreen</Option>
              <Option value="9">goldorange</Option>
              <Option value="10">goldred</Option>
              <Option value="11">greenblue</Option>
              <Option value="12">orangered</Option>
              <Option value="13">purplebluegreen</Option>
              <Option value="14">purpleblue</Option>
              <Option value="15">purplered</Option>
              <Option value="16">redpurple</Option>
              <Option value="17">yellowgreenblue</Option>
              <Option value="18">yellowgreen</Option>
              <Option value="19">yelloworangebrown</Option>
              <Option value="20">yelloworangered</Option>
            </Select>
          </div>
          <span>1</span>
          <span class="color-map" id="color-map"></span>
          <InputNumber
            :min="1"
            v-model="maxDensity"
            :active-change="false"
            style="width: 50px"
          />
        </div>

        <!-- <Button icon="md-cloud-download" type="primary" @click="exportFig"
        >export figure
        </Button
        > -->
        <div>
          <span>Layers:</span>
        </div>
        <div style="margin-left:2em">
          <draggable v-model="layers">
            <div
              v-for="layer in layers"
              :key="layer.id"
              style="display:flex;align-items:center;border:1px solid #dcdee2;margin-top:4px;background:white;cursor:pointer;border-radius:4px;padding:0 8px"
            >
              <Icon type="md-menu" style="cursor:move" />
              <p style="width:170px;padding-left: 12px">
                {{ layer.name }}
              </p>
              <Icon
                :type="layer.opacity === 0 ? 'md-eye-off' : 'md-eye'"
                :style="{ opacity: layer.opacity * 0.7 + 0.3 }"
                @click="layer.opacity = layer.opacity === 0 ? 1 : 0"
              />
              <Slider
                v-model="layer.opacity"
                :min="0"
                :max="1"
                :step="0.01"
                show-tip="never"
                style="flex-grow:1; margin-left:12px;margin-right:8px"
              />
            </div>
          </draggable>
        </div>

        <!-- <Button icon="ios-apps" type="primary" @click="showRepData"
          >view selected data
        </Button> -->

        <div>
          <span>Show value of cursor:</span>
          <iSwitch style="margin-left:12px" v-model="showCursorValue" />
        </div>
        <div>
          <span>Reverse y-axis:</span>
          <iSwitch style="margin-left:12px" v-model="upsideDown" />
        </div>
        <div>
          <span>Normalize density:</span>
          <iSwitch style="margin-left:12px" v-model="normalizeDensity" />
        </div>
      </div>
    </div>
    <Table
      :row-class-name="calClassName"
      border
      :columns="tableColumns"
      :data="cnt + 1 && tableData"
      :on-current-change="hoveringQuery"
      id="informationTable"
      style="margin-top: 30px"
    >
      <template slot-scope="{ row, index }" slot="name">
        <p
          v-if="index >= tableData.length - 2"
          style="font-style:italic;font-weight:700"
        >
          {{ row.name }}
        </p>
        <div v-else>{{ row.name }}</div>
      </template>
      <template slot-scope="{ row, index }" slot="op">
        <Button
          ghost
          :type="row.query === selectedQuery ? 'primary' : 'default'"
          size="small"
          style="margin-right: 5px"
          @click="selectedQuery = row.query"
          >Explore
        </Button>
        <Button
          type="warning"
          style="margin-right: 5px"
          size="small"
          v-if="index < tableData.length - 2"
          >Invisible
        </Button>
        <Button
          type="error"
          size="small"
          v-if="index < tableData.length - 2"
          @click="deleteQuery(index)"
          >Delete
        </Button>
      </template>
    </Table>
    <Button
      type="error"
      size="small"
      style="float: right; margin: 20px"
      @click="deleteAllQuery"
    >
      Delete all Querys
    </Button>
    <Modal v-model="repModal" width="1000" :closable="false">
      <p slot="header" style="color:dodgerblue;text-align:center">
        <Icon type="ios-information-circle"></Icon>
        <span>Representative Line Information</span>
      </p>
      <Table border :columns="repColumns" :data="repStaticInformation"> </Table>
      <div slot="footer">
        <Button type="primary" size="large" long @click="repModal = false"
          >Confirm</Button
        >
      </div>
    </Modal>
  </div>
</template>

<script>
import draggable from "vuedraggable";
import { binsx, binsy } from "../core/constants";
import { exportCanvas } from "../core/utils";
import { bin } from "vega-statistics";
import unobserve from "../store";
import render from "../core";
import * as d3 from "d3";
import expandRow from "@/components/expandRow";
import {
  lineRectCollide,
  sqr,
  dist2,
  getAngle2,
  eq,
  updatePoint,
  movePoint,
  calculateDifference,
  calculateCurvature,
  mix,
  lineSegmentsCollide,
} from "@/core/util";
import KDTree from "../core/kdtree";
import seedrandom from "seedrandom";
import moment from "moment";

export default {
  props: {
    timeIndex: Number,
    valueIndex: Number,
    timeName: String,
    valueName: String,
    filter: Float32Array,
    // layers: Array,
    // headers: Array,
  },
  components: {
    draggable,
  },
  data() {
    return {
      canvas: null,
      contextHandler: null,
      canvasContext: null,
      rawLineContext: null,
      filterMode: "brush",
      brushMethod: "tree",
      rawMode: "rep",
      repCount: 3,
      diverse: 0.1,
      cursor: "crosshair",
      mouseDown: false,
      listener: null,
      hoverListener: null,
      hoveringInd: null,
      coord: [0, 0, 0, 0, 0],
      boxes: [],
      maxDensity: null,
      rawLines: [],
      colorMap: ["aqua", "limegreen", "lightgreen"],
      upsideDown: false,
      showCursorValue: true,
      normalizeDensity: true,
      headers: [],
      previewIndex: -1,
      selectedQuery: "$int",
      tableColumns: [
        {
          type: "expand",
          width: 50,
          render: (h, params) =>
            h(expandRow, {
              props: {
                row: params.row.reps,
              },
            }),
        },
        { title: "Query", align: "center", slot: "name" },
        // { title: 'Min start time', align: 'center', key: 'minT' },
        // { title: 'Max start time', align: 'center', key: 'maxT' },
        { title: "Count", align: "center", key: "count" },
        { title: "Min value", align: "center", key: "minV" },
        { title: "Max value", align: "center", key: "maxV" },
        { title: "Mean value", align: "center", key: "mean" },
        { title: "Variance", align: "center", key: "var" },
        { title: "Operations", align: "center", slot: "op", width: 250 },
      ],
      repColumns: [
        { title: "Index num.", align: "center", key: "name" },
        { title: "Min start time", align: "center", key: "minT" },
        { title: "Max start time", align: "center", key: "maxT" },
        { title: "Min value", align: "center", key: "minV" },
        { title: "Max value", align: "center", key: "maxV" },
        { title: "Mean value", align: "center", key: "mean" },
      ],
      layers: [
        {
          id: "rep_layer",
          name: "representative line",
          opacity: 1,
        },
        {
          id: "selectionCanvas",
          name: "selected density",
          opacity: 0,
        },
        {
          id: "selectionLayer",
          name: "selected line",
          opacity: 0.4,
        },
        {
          id: "canvas",
          name: "density",
          opacity: 1,
        },
        {
          id: "raw_lines",
          name: "raw line",
          opacity: 0,
        },
      ],
      colormapIndexCache: 1,
      initDensityCache: null,
      initDensityBufferCache: null,
      initDensityMaxCache: 0,
      currentDensityMax: 0,
      currentDensity: null,
      distanceCache: {},
      colorCache: {},
      querys: [],
      preview: null,
      modify: null,
      mark: false,
      selectionLayerContext: null,
      repLayerContext: null,
      rawLinesLayerContext: null,
      mouseLayerContext: null,
      queryResult: [],
      xScale: null,
      yScaleC: null,
      yScale: null,
      cursorHelper: null,
      svg: null,

      tree: null,
      cnt: 0,
      renderSelectedDensity: 0,

      // representative line presentation
      repModal: false,
      repStaticInformation: [],

      attributeColumn: null,
      attributeValue: null,
    };
  },
  computed: {
    rawLineNames() {
      return [...this.rawLines].map((i) => unobserve.aggregatedData[i].key);
    },
    upsideDownFactor() {
      return this.upsideDown ? -1 : 1;
    },
    previewData() {
      if (this.previewIndex < 0) return [];
      return [...unobserve.aggregatedData[this.previewIndex].ref]
        .slice(0, 6)
        .map((i, ii) =>
          ii == 5 ? this.headers.map((_) => "...") : unobserve.data[i]
        );
    },
    tableData() {
      if (!this.cnt) {
        return [];
      }
      let res = [];
      let mp = {
        brush: "Brush",
        ang: "Angle",
        knn: "KNN",
        rnn: "Radius",
        attr: "Attribute",
      };
      for (let i = 0; i < unobserve.querys.length; i++) {
        if (!unobserve.querys[i].reps)
          unobserve.querys[i].reps = this.calcRepLines([
            ...unobserve.querys[i].cache,
          ]);
        res.push({
          query: i,
          name: mp[unobserve.querys[i].type],
          ...this.getStaticInformation([...unobserve.querys[i].cache]),
          reps: unobserve.querys[i].reps.map((id) => {
            return {
              name: id,
              color: `rgb(${this.getColor(id).join(",")})`,
              ...this.getStaticInformation([id]),
            };
          }),
        });
      }

      console.log("this is unoberserve interResult");
      console.log(unobserve.interResult);
      unobserve.interReps = this.calcRepLines(unobserve.interResult);
      res.push({
        query: "$int",
        name: "intersection",
        ...this.getStaticInformation(unobserve.interResult),
        reps: unobserve.interReps.map((id) => {
          return {
            name: id,
            color: `rgb(${this.getColor(id).join(",")})`,
            ...this.getStaticInformation([id]),
          };
        }),
      });

      unobserve.unionReps = this.calcRepLines(unobserve.unionResult);
      res.push({
        query: "$uni",
        name: "union",
        ...this.getStaticInformation(unobserve.unionResult),
        reps: unobserve.unionReps.map((id) => {
          return {
            name: id,
            color: `rgb(${this.getColor(id).join(",")})`,
            ...this.getStaticInformation([id]),
          };
        }),
      });
      console.log(res);

      return res;
    },
  },
  watch: {
    colormapIndexCache(value) {
      console.log(value);
      this.renderColorMap();
      this.renderDensity();
      this.renderAllDensity();
    },
    repCount(value) {
      this.renderBoxes();
    },
    layers: {
      deep: true,
      handler(value) {
        unobserve.layers = value;
        this.rearrangeLayer(value);
        for (let i in value) {
          const layer = value[i];
          if (layer.id === "selectionCanvas") {
            if (!this.renderSelectedDensity && layer.opacity > 0)
              this.renderDensity();
            this.renderSelectedDensity = layer.opacity > 0;
          }
        }
      },
    },
    showCursorValue() {
      this.svg
        .select("#cursorHelper")
        .selectAll("line")
        .attr("x1", 0)
        .attr("y1", 0)
        .attr("x2", 0)
        .attr("y2", 0);
      this.svg
        .select("#cursorHelper")
        .selectAll("text")
        .attr("x", 0)
        .attr("y", 0)
        .text("");
    },
    upsideDown(value) {
      unobserve.upsideDown = value;
      this.svg
        .select("#cursorHelper")
        .selectAll("line")
        .attr("x1", 0)
        .attr("y1", 0)
        .attr("x2", 0)
        .attr("y2", 0);
      this.svg
        .select("#cursorHelper")
        .selectAll("text")
        .attr("x", 0)
        .attr("y", 0)
        .text("");
      this.setReverseY(value);
    },
    filter(value) {
      this.contextHandler.rerender(value);
      this.getTopK();
    },
    contextHandler() {
      if (this.filter) {
        this.contextHandler.rerender(this.filter);
      }
    },
    filterMode() {
      // this.resetFilter();
    },
    rawMode() {
      this.getTopK();
    },
    maxDensity() {
      this.renderAllDensity();
    },
    diverse() {
      // this.getTopK();
      this.renderBoxes();
      // this.drawLine();
    },
    selectedQuery(newValue, oldValue) {
      if (newValue === oldValue) return;
      this.renderBoxes();
      this.renderDensity();
    },
    colorMap() {
      const kArray = this.rawLines;
      this.rawLineContext.clearRect(0, 0, 1000, 500);
      const colorMap = this.colorMap;
      for (let i = 0; i < kArray.length; i++) {
        const data = unobserve.aggregatedData[kArray[i]];
        this.rawLineContext.globalAlpha = 1;
        this.rawLineContext.strokeStyle = colorMap[i % 3];
        this.rawLineContext.lineWidth = 2;
        this.rawLineContext.beginPath();
        this.rawLineContext.moveTo(
          (data[this.timeIndex][0] / this.contextHandler.maxX) * 1000,
          500 - (data[this.valueIndex][0] / this.contextHandler.maxY) * 500
        );
        for (let j = 0; j < data[this.timeIndex].length; j++) {
          this.rawLineContext.lineTo(
            (data[this.timeIndex][j] / this.contextHandler.maxX) * 1000,
            500 - (data[this.valueIndex][j] / this.contextHandler.maxY) * 500
          );
        }
        this.rawLineContext.stroke();
      }
    },
  },
  methods: {
    leaveQuery(index) {
      this.mark = false;
      this.renderBoxes("mouseLayer");
    },
    hoveringQuery(index) {
      console.log(index);
      if (index >= unobserve.querys.length) return;
      this.hovering(index);
    },

    addAttrQuery() {
      unobserve.querys.push({
        type: "attr",
        info: {
          ind: this.attributeColumn,
          val: this.attributeValue,
        },
      });
      // console.log(unobserve.querys);
      this.renderBoxes();
      this.cnt++;
    },

    deleteAllQuery() {
      unobserve.querys = [];
      this.cnt++;
      this.renderBoxes();
    },
    deleteQuery(query) {
      let flag = false;
      if (this.selectedQuery === query) {
        flag = true;
      }
      unobserve.querys.splice(query, 1);
      if (flag) this.selectedQuery = "$int";
      this.cnt++;
      this.renderBoxes();
      this.renderDensity();
    },

    // event handler part
    canvasMousedown(e) {
      if (e.button === 2) return;
      let startPoint = [e.offsetX, e.offsetY];
      let box = this.findBox(startPoint);
      if (box) {
        this.modify = box;
        this.preview = this.modify.instance;

        this.modify.lastPos = startPoint;
        if (this.modify.onBorder) {
          this.modify.type = "resize";
        } else {
          this.modify.type = "drag";
        }
        return;
      }
      this.preview = {
        // type: document.getElementById("mode").value,
        type: this.filterMode,
        start: startPoint,
      };
      unobserve.preview = this.preview;
      if (this.preview.type === "knn") {
        this.preview.n = 5;
      } else if (this.preview.type === "rnn") {
        this.preview.n = 10;
      } else if (this.preview.type === "ang") {
        this.preview.n = 5;
      }
    },

    canvasMouseup(e) {
      if (e.button === 2 || !this.preview) return;
      if (this.modify) {
        unobserve.querys[this.modify.i] = this.preview;
        this.modify = this.preview = null;
      } else {
        const point = [e.offsetX, e.offsetY];
        if (this.preview.type === "knn" || this.preview.type === "rnn") {
          this.preview.start = point;
        } else if (
          this.preview.type === "brush" ||
          this.preview.type === "ang"
        ) {
          this.preview.end = point;
        }
        this.preview.cache = null;
        this.preview.reps = null;
        unobserve.querys.push(this.preview);
        this.preview = null;
      }
      unobserve.preview = this.preview;
      console.time("render Density in mouseup");
      this.renderDensity();
      console.timeEnd("render Density in mouseup");
      // renderQuerys();

      console.time("renderBoxes in mouseup");
      this.renderBoxes();
      console.timeEnd("renderBoxes in mouseup");
      this.cnt++;
    },

    canvasWheel(e) {
      const pointer = [e.offsetX, e.offsetY];
      const res = this.findBox(pointer);
      if (res) {
        e.preventDefault();
        const query = res.instance;
        const sign = Math.sign(e.deltaY);
        if (
          query.type === "knn" ||
          query.type === "rnn" ||
          query.type === "ang"
        ) {
          if (query.type === "ang")
            query.n = Math.min(Math.max(1, query.n - sign), 180);
          else query.n = Math.max(query.n - Math.sign(e.deltaY), 0);
          query.cache = null;
          query.reps = null;
          console.log(query.n);
        }
        // renderQuerys();
        clearTimeout(unobserve.async);
        unobserve.async = setTimeout(() => {
          this.renderBoxes();
        }, 10);
        // this.renderBoxes();
        this.cnt++;
      }
    },

    canvasMousemove(e) {
      const point = [e.offsetX, e.offsetY];
      this.renderAxisHelper(e);
      if (!this.preview) {
        this.findBox(point);
        return;
      }
      if (this.modify) {
        if (this.modify.type === "resize") {
          if (this.preview.type === "brush") {
            updatePoint(this.preview.end, this.modify.lastPos, point);
            updatePoint(this.preview.start, this.modify.lastPos, point);
          } else if (this.preview.type === "ang") {
            this.preview.end[0] = point[0];
            this.preview.end[1] += point[1] - this.modify.lastPos[1];
          }
        } else {
          const offsetX = point[0] - this.modify.lastPos[0],
            offsetY = point[1] - this.modify.lastPos[1];

          if (this.preview.type === "brush" || this.preview.type === "ang") {
            movePoint(this.preview.end, offsetX, offsetY);
          }
          movePoint(this.preview.start, offsetX, offsetY);
        }

        this.modify.lastPos = point;
      } else {
        if (this.preview.type === "knn" || this.preview.type === "rnn") {
          this.preview.start = point;
        } else if (
          this.preview.type === "brush" ||
          this.preview.type === "ang"
        ) {
          this.preview.end = point;
        }
      }
      this.preview.cache = null;
      console.time("renderBoxes");
      clearTimeout(unobserve.async);
      unobserve.async = setTimeout(() => {
        this.renderBoxes();
      }, 10);
      this.renderBoxes();
      console.timeEnd("renderBoxes");
    },

    mouseContextmenu(e) {
      e.preventDefault();
    },

    hoverLines(e) {
      const x = e.offsetX;
      const y = e.offsetY;
      const kArray = this.contextHandler
        .filterRange(
          (x - 5) / 1000,
          (x + 5) / 1000,
          1 - (y + 5) / 500,
          1 - (y - 5) / 500
        )
        .filter((x) => !this.filter || this.filter.includes(x))
        .slice(0, 3);
      this.rawLineContext.clearRect(0, 0, 1000, 500);
      const colorMap = this.colorMap;
      for (let i = kArray.length - 1; i >= 0; i--) {
        const data = unobserve.aggregatedData[kArray[i]];
        this.rawLineContext.globalAlpha = 1;
        this.rawLineContext.strokeStyle = colorMap[i % 3];
        this.rawLineContext.lineWidth = 2;
        this.rawLineContext.beginPath();
        this.rawLineContext.moveTo(
          (data[this.timeIndex][0] / this.contextHandler.maxX) * 1000,
          500 - (data[this.valueIndex][0] / this.contextHandler.maxY) * 500
        );
        for (let j = 0; j < data[this.timeIndex].length; j++) {
          this.rawLineContext.lineTo(
            (data[this.timeIndex][j] / this.contextHandler.maxX) * 1000,
            500 - (data[this.valueIndex][j] / this.contextHandler.maxY) * 500
          );
        }
        this.rawLineContext.stroke();
      }
      this.rawLines = kArray;
    },
    getTopK() {
      let kArray = [];
      if (this.hoverListener) {
        this.$refs.canvas.removeEventListener("mousemove", this.hoverListener);
      }
      switch (this.rawMode) {
        case "cur":
          this.hoverListener = this.hoverLines.bind(this);
          this.$refs.canvas.addEventListener("mousemove", this.hoverListener);
          break;
        case "out":
          kArray = this.contextHandler.findKTop(false);
          break;
        case "rep":
          kArray = this.contextHandler.findKTop(true, this.diverse);
          break;
      }
      this.rawLineContext.clearRect(0, 0, 1000, 500);
      const colorMap = this.colorMap;
      for (let i = kArray.length - 1; i >= 0; i--) {
        const data = unobserve.aggregatedData[kArray[i]];
        this.rawLineContext.globalAlpha = 1;
        this.rawLineContext.strokeStyle = colorMap[i % 3];
        this.rawLineContext.lineWidth = 2;
        this.rawLineContext.beginPath();
        this.rawLineContext.moveTo(
          (data[this.timeIndex][0] / this.contextHandler.maxX) * 1000,
          500 - (data[this.valueIndex][0] / this.contextHandler.maxY) * 500
        );
        for (let j = 0; j < data[this.timeIndex].length; j++) {
          this.rawLineContext.lineTo(
            (data[this.timeIndex][j] / this.contextHandler.maxX) * 1000,
            500 - (data[this.valueIndex][j] / this.contextHandler.maxY) * 500
          );
        }
        this.rawLineContext.stroke();
      }
      this.rawLines = kArray;
    },
    resetFilter() {
      this.$emit("filterChange", undefined);
      this.boxes = [];
      this.mouseDown = false;
      this.canvasContext.clearRect(0, 0, 1000, 500);
      this.coord = [0, 0, 0, 0, 0];
    },
    startMouse(e) {
      if (this.mouseDown) return;
      this.mouseDown = true;
      let x = e.offsetX,
        y = e.offsetY,
        flag = false;
      if (this.filterMode == "rect") {
        x /= 1000;
        y = 1 - y / 500;
        for (let box of this.boxes) {
          if (
            (Math.abs(x - box[0]) <= 0.002 || Math.abs(x - box[1]) <= 0.002) &&
            y > box[2] &&
            y < box[3]
          ) {
            if (Math.abs(x - box[0]) <= 0.002) {
              this.mouseDown = "left";
            } else {
              this.mouseDown = "right";
            }
            flag = true;
          } else if (
            (Math.abs(y - box[2]) <= 0.004 || Math.abs(y - box[3]) <= 0.004) &&
            x > box[0] &&
            x < box[1]
          ) {
            if (Math.abs(y - box[2]) <= 0.004) {
              this.mouseDown = "bottom";
            } else {
              this.mouseDown = "top";
            }
            flag = true;
          } else if (x > box[0] && x < box[1] && y > box[2] && y < box[3]) {
            this.mouseDown = "move";
            flag = true;
          }
          if (flag) {
            this.coord = [
              box[0] * 1000,
              500 - box[3] * 500,
              box[1] * 1000,
              500 - box[2] * 500,
              0,
            ];
            this.boxes.splice(this.boxes.indexOf(box), 1);
            let filterResult = undefined;
            this.boxes.forEach((b) => {
              let tmpResult = this.contextHandler.filterRange(...b);
              if (!filterResult) {
                filterResult = tmpResult;
              } else {
                filterResult = filterResult.filter((x) =>
                  tmpResult.includes(x)
                );
              }
            });
            this.$emit("filterChange", filterResult);
            break;
          }
        }
      } else {
        if (
          Math.abs(x - this.coord[0]) <= 2 &&
          Math.abs(y - this.coord[1]) <= 2
        ) {
          this.mouseDown = "move";
          flag = true;
        } else if (
          Math.abs(x - this.coord[2]) <= 2 &&
          Math.abs(y - this.coord[3]) <= Math.abs(this.coord[4] - this.coord[3])
        ) {
          this.mouseDown = "time";
          flag = true;
        } else if (
          x > this.coord[0] &&
          x < this.coord[2] &&
          y >
            (this.coord[1] * (this.coord[2] - x)) /
              (this.coord[2] - this.coord[0]) +
              ((this.coord[3] - Math.abs(this.coord[4] - this.coord[3])) *
                (x - this.coord[0])) /
                (this.coord[2] - this.coord[0]) &&
          y <
            (this.coord[1] * (this.coord[2] - x)) /
              (this.coord[2] - this.coord[0]) +
              ((this.coord[3] + Math.abs(this.coord[4] - this.coord[3])) *
                (x - this.coord[0])) /
                (this.coord[2] - this.coord[0])
        ) {
          this.mouseDown = "angular";
          flag = true;
        }
      }
      if (!flag) {
        this.coord = [0, 0, 0, 0, 0];
        this.coord[0] = e.offsetX;
        this.coord[1] = e.offsetY;
      }
      this.listener = this.startFilter.bind(this);
      window.addEventListener("mouseup", this.listener);
    },
    drawBoxes() {
      for (let box of this.boxes) {
        this.canvasContext.fillRect(
          box[0] * 1000,
          500 - box[3] * 500,
          (box[1] - box[0]) * 1000,
          (box[3] - box[2]) * 500
        );
      }
    },
    cursorShape(e) {
      let x = e.offsetX,
        y = e.offsetY;
      switch (this.mouseDown) {
        case "move":
          this.cursor = "grabbing";
          return;
        case "left":
        case "right":
        case "time":
          this.cursor = "ew-resize";
          return;
        case "top":
        case "bottom":
        case "angular":
        case "range":
          this.cursor = "ns-resize";
          return;
        case "magnet":
        case true:
          this.cursor = "crosshair";
          return;
        default:
          if (this.filterMode == "rect") {
            x /= 1000;
            y = 1 - y / 500;
            for (let box of this.boxes) {
              if (
                (Math.abs(x - box[0]) <= 0.002 ||
                  Math.abs(x - box[1]) <= 0.002) &&
                y > box[2] &&
                y < box[3]
              ) {
                this.cursor = "ew-resize";
                return;
              }
              if (
                (Math.abs(y - box[2]) <= 0.004 ||
                  Math.abs(y - box[3]) <= 0.004) &&
                x > box[0] &&
                x < box[1]
              ) {
                this.cursor = "ns-resize";
                return;
              }
              if (x > box[0] && x < box[1] && y > box[2] && y < box[3]) {
                this.cursor = "move";
                return;
              }
            }
          } else {
            if (
              Math.abs(x - this.coord[0]) <= 2 &&
              Math.abs(y - this.coord[1]) <= 2
            ) {
              this.cursor = "move";
              return;
            }
            if (
              Math.abs(x - this.coord[2]) <= 2 &&
              Math.abs(y - this.coord[3]) <=
                Math.abs(this.coord[4] - this.coord[3])
            ) {
              this.cursor = "ew-resize";
              return;
            }
            if (
              x > this.coord[0] &&
              x < this.coord[2] &&
              y >
                (this.coord[1] * (this.coord[2] - x)) /
                  (this.coord[2] - this.coord[0]) +
                  ((this.coord[3] - Math.abs(this.coord[4] - this.coord[3])) *
                    (x - this.coord[0])) /
                    (this.coord[2] - this.coord[0]) &&
              y <
                (this.coord[1] * (this.coord[2] - x)) /
                  (this.coord[2] - this.coord[0]) +
                  ((this.coord[3] + Math.abs(this.coord[4] - this.coord[3])) *
                    (x - this.coord[0])) /
                    (this.coord[2] - this.coord[0])
            ) {
              this.cursor = "ns-resize";
              return;
            }
          }
          this.cursor = "crosshair";
      }
    },
    moveMouse(e) {
      this.cursorShape(e);
      if (!this.mouseDown) return;
      if (this.mouseDown == "magnet") {
        this.coord[4] = e.offsetY;
      } else if (this.mouseDown == "move") {
        this.coord[0] += e.movementX;
        this.coord[2] += e.movementX;
        this.coord[1] += e.movementY * this.upsideDownFactor;
        this.coord[3] += e.movementY * this.upsideDownFactor;
        this.coord[4] += e.movementY * this.upsideDownFactor;
      } else if (this.mouseDown == "left") {
        this.coord[0] = e.offsetX;
      } else if (this.mouseDown == "right") {
        this.coord[2] = e.offsetX;
      } else if (this.mouseDown == "bottom") {
        this.coord[3] = e.offsetY;
      } else if (this.mouseDown == "top") {
        this.coord[1] = e.offsetY;
      } else if (this.mouseDown == "time") {
        this.coord[2] = Math.max(this.coord[0] + 1, e.offsetX);
      } else if (this.mouseDown == "angular") {
        this.coord[3] += e.movementY * this.upsideDownFactor;
        this.coord[4] += e.movementY * this.upsideDownFactor;
      } else {
        this.coord[2] = e.offsetX;
        this.coord[3] = e.offsetY;
      }
      this.canvasContext.clearRect(0, 0, 1000, 500);
      if (this.filterMode == "rect") {
        this.canvasContext.globalAlpha = 0.3;
        this.canvasContext.fillStyle = "black";
        this.drawBoxes();
        this.canvasContext.fillRect(
          Math.min(this.coord[0], this.coord[2]),
          Math.min(this.coord[1], this.coord[3]),
          Math.abs(this.coord[2] - this.coord[0]),
          Math.abs(this.coord[3] - this.coord[1])
        );
      } else {
        this.canvasContext.globalAlpha = 1;
        this.canvasContext.strokeStyle = "black";
        this.canvasContext.beginPath();
        this.canvasContext.moveTo(this.coord[0], this.coord[1]);
        this.canvasContext.lineTo(this.coord[2], this.coord[3]);
        this.canvasContext.stroke();
        if (this.mouseDown && this.mouseDown !== true) {
          let offset = this.coord[4] - this.coord[3];
          this.canvasContext.beginPath();
          this.canvasContext.moveTo(this.coord[2], this.coord[3] - offset);
          this.canvasContext.lineTo(this.coord[2], this.coord[3] + offset);
          this.canvasContext.stroke();
          this.canvasContext.globalAlpha = 0.3;
          this.canvasContext.fillStyle = "black";
          this.canvasContext.beginPath();
          this.canvasContext.moveTo(this.coord[0], this.coord[1]);
          this.canvasContext.lineTo(this.coord[2], this.coord[3] - offset);
          this.canvasContext.lineTo(this.coord[2], this.coord[3] + offset);
          this.canvasContext.fill();
        }
      }
    },
    startFilter() {
      if (this.filterMode == "rect") {
        this.mouseDown = false;
        if (this.coord[2] != 0 || this.coord[3] != 0) {
          let [left, right] = [this.coord[0], this.coord[2]]
            .map((x) => x / 1000)
            .sort();
          let [bottom, top] = [this.coord[1], this.coord[3]]
            .map((x) => 1 - x / 500)
            .sort();
          this.boxes.push([left, right, bottom, top]);
          let filterResult = this.contextHandler.filterRange(
            left,
            right,
            bottom,
            top
          );
          if (this.filter) {
            this.$emit(
              "filterChange",
              this.filter.filter((x) => filterResult.includes(x))
            );
          } else {
            this.$emit("filterChange", filterResult);
          }
        }
      }
      window.removeEventListener("mouseup", this.listener);
      this.listener = null;
    },
    angleConfirm() {
      if (
        this.filterMode == "ang" &&
        this.coord[2] &&
        this.coord[3] &&
        this.coord[0] != this.coord[2]
      ) {
        if (this.mouseDown === true) {
          this.mouseDown = "magnet";
          let start = [0, 0];
          let end = [0, 0];
          if (this.coord[0] < this.coord[2]) {
            start = this.coord.slice(0, 2);
            end = this.coord.slice(2, 4);
          } else {
            end = this.coord.slice(0, 2);
            start = this.coord.slice(2, 4);
          }
          this.coord = [...start, ...end, 0];
        } else if (this.mouseDown) {
          this.mouseDown = false;
          let offset = Math.abs(this.coord[4] - this.coord[3]);
          let startAngle =
            -(this.coord[3] + offset - this.coord[1]) /
            (this.coord[2] - this.coord[0]);
          let endAngle =
            -(this.coord[3] - offset - this.coord[1]) /
            (this.coord[2] - this.coord[0]);
          this.$emit(
            "filterChange",
            this.contextHandler.filterAngle(
              this.coord[0] / 1000,
              this.coord[2] / 1000,
              startAngle,
              endAngle
            )
          );
        }
      }
    },
    exportFig() {
      // exportCanvas(
      //     [this.$refs.canvas, this.$refs.canvasOverlay, this.$refs.canvasRawLine],
      //     this.upsideDown
      // );
      exportCanvas(
        this.layers.map((layer) => document.getElementById(layer.id)).reverse(),
        this.upsideDown,
        this.layers.map((layer) => layer.opacity).reverse()
      );
    },
    showRepData() {
      this.repModal = true;
      this.repStaticInformation = unobserve.repIds.map((id) => {
        return {
          name: id,
          ...this.getStaticInformation([id]),
        };
      });
    },
    hightlightRow(row) {
      return row.query === this.selectedQuery ? "selected-table-row" : "";
    },
    calClassName(row) {
      let ret =
        this.hightlightRow(row) +
        " " +
        (row.query === this.hoveringInd ? "ivu-table-row-hover" : "");
      return ret;
    },
    calcLineDistance(aid, bid) {
      if (aid == bid) return 0;
      if (aid > bid) {
        [aid, bid] = [bid, aid];
      }
      if (!this.distanceCache[aid]) {
        this.distanceCache[aid] = {};
      }
      if (this.distanceCache[aid][bid] !== undefined)
        return this.distanceCache[aid][bid];
      let distance = 0;
      let count = 0;
      let aPointer = 0;
      let bPointer = 0;
      const aLine = unobserve.result[aid];
      const bLine = unobserve.result[bid];
      while (true) {
        while (
          aPointer < aLine.length &&
          bPointer < bLine.length &&
          aLine[aPointer].x < bLine[bPointer].x
        ) {
          aPointer++;
        }
        while (
          aPointer < aLine.length &&
          bPointer < bLine.length &&
          aLine[aPointer].x > bLine[bPointer].x
        ) {
          bPointer++;
        }
        if (aPointer >= aLine.length || bPointer >= bLine.length) {
          break;
        }
        if (aLine[aPointer].x == bLine[bPointer].x) {
          count++;
          distance += Math.abs(aLine[aPointer].y - bLine[bPointer].y);
          aPointer++;
          bPointer++;
        }
      }
      distance /= count;
      if (!count) {
        distance = Infinity;
      }
      this.distanceCache[aid][bid] = distance;
      return distance;
    },
    drawRawLines() {
      const shuffle = unobserve.result
        .slice()
        .map((line, id) => ({ line, id }));
      shuffle.sort(() => (Math.random() > 0.5 ? 1 : -1));
      for (let sid in shuffle) {
        const { line, id } = shuffle[sid];
        unobserve.rawLinesLayerContext.strokeStyle = `rgb(${this.getColor(
          id
        ).join(",")})`;
        unobserve.rawLinesLayerContext.beginPath();
        unobserve.rawLinesLayerContext.moveTo(line[0].x, line[0].y);
        for (let point of line) {
          unobserve.rawLinesLayerContext.lineTo(point.x, point.y);
        }
        unobserve.rawLinesLayerContext.stroke();
      }
    },

    renderQuerys() {
      const ctner = document.getElementById("query_ctner");
      ctner.innerHTML = "";
      if (!unobserve.querys.length) {
        ctner.innerHTML = "(empty)";
      }
      for (let i = 0; i < unobserve.querys.length; i++) {
        const query = unobserve.querys[i];
        const element = document.createElement("p");

        const icon = document.createElement("i");
        icon.style.display = "inline-block";
        icon.style.background =
          query.type === "knn"
            ? "deepskyblue"
            : query.type === "ang"
            ? "transparent"
            : "gray";
        icon.style.borderRadius =
          query.type === "knn" || query.type === "rnn" ? "50%" : "0";
        icon.style.borderBottom = icon.style.borderRight =
          query.type === "ang" ? "6px solid gray" : "";
        icon.style.borderLeft = icon.style.borderTop =
          query.type === "ang" ? "6px solid transparent" : "";
        icon.style.height = icon.style.width =
          query.type === "ang" ? "0" : "12px";

        const desc = document.createElement("span");
        switch (query.type) {
          case "knn":
            desc.innerText = "KNN";
            break;
          case "rnn":
            desc.innerText = "RNN";
            break;
          case "brush":
            desc.innerText = "Brush";
            break;
          case "ang":
            desc.innerText = "Angular";
            break;
        }

        const conf = document.createElement("p");
        switch (query.type) {
          case "knn":
            conf.innerText = "k=";
            break;
          case "rnn":
            conf.innerText = "r=";
            break;
          case "brush":
            conf.innerHTML = `(${query.start
              .map((x, i) =>
                i === 0
                  ? moment(xScale.invert(x)).format("YYYY-M-D")
                  : yScale.invert(500 - x).toFixed(0)
              )
              .join(", ")}) ~<br>(${query.end
              .map((x, i) =>
                i === 0
                  ? moment(xScale.invert(x)).format("YYYY-M-D")
                  : yScale.invert(500 - x).toFixed(0)
              )
              .join(", ")})`;
            break;
          case "ang":
            conf.innerText = "degree±";
            break;
        }
        const confInput = document.createElement("input");
        confInput.type = "number";
        confInput.value = query.n;
        confInput.addEventListener("change", () => {
          query.n = parseFloat(confInput.value);
          query.cache = null;
          query.reps = null;
          setTimeout(renderBoxes, 0);
        });
        if (
          query.type === "knn" ||
          query.type === "rnn" ||
          query.type === "ang"
        ) {
          conf.append(confInput);
        }

        const del = document.createElement("button");
        del.innerText = "Delete this query";
        del.addEventListener("click", () => {
          querys.splice(i, 1);
          // setTimeout(renderQuerys, 0);
          setTimeout(renderBoxes, 0);
          setTimeout(renderDensity, 0);
        });

        element.append(icon, desc, conf, del);
        element.addEventListener("mouseenter", () => {
          element.style.border = "1px solid red";
          hoverBox(query);
        });

        element.addEventListener("mouseleave", () => {
          element.style.border = "1px solid transparent";
          renderBoxes();
        });

        ctner.appendChild(element);
      }
    },

    colorSpan(ids) {
      return ids.map((id) => {
        return `<span style="color: rgb(${this.getColor(id).join(
          ","
        )})">${id}</span>`;
      });
    },

    renderResult(ids1, ids2) {
      unobserve.interResult = ids1;
      unobserve.unionResult = ids2;
      // this.queryResult = ids;
      // if (!ids.length) {
      //   document.getElementById("result").innerText = "(empty)";
      // } else {
      //   document.getElementById("result").innerHTML = `${this.colorSpan(ids).join(
      //       ", "
      //   )}`;
      // }
    },

    hovering(index, onBorder) {
      const query = unobserve.querys[index];
      this.hoveringInd = index;
      if (this.mark !== query) {
        this.renderBoxes("mouseLayer");
      }
      this.mark = query;
      this.hoverBox(query);
      if (onBorder) {
        document.getElementById("canvas").style.cursor = "move";
      } else {
        document.getElementById("canvas").style.cursor = "pointer";
      }
    },

    findBox(point) {
      function hovering(index, onBorder) {
        const query = unobserve.querys[index];
        this.hoveringInd = index;
        if (this.mark !== query) {
          this.renderBoxes("mouseLayer");
        }
        this.mark = query;
        this.hoverBox(query);
        if (onBorder) {
          document.getElementById("canvas").style.cursor = "move";
        } else {
          document.getElementById("canvas").style.cursor = "pointer";
        }
      }

      for (let i = unobserve.querys.length - 1; i >= 0; i--) {
        const query = unobserve.querys[i];
        // switch (query.type) {
        // }
        if (query.type === "brush") {
          // update rect
          let minX = Math.min(query.start[0], query.end[0]),
            maxX = Math.max(query.start[0], query.end[0]),
            minY = Math.min(query.start[1], query.end[1]),
            maxY = Math.max(query.start[1], query.end[1]),
            onBorder =
              eq(minX, point[0]) ||
              eq(maxX, point[0]) ||
              eq(minY, point[1]) ||
              eq(maxY, point[1]);
          // onBorder = [
          //   eq(minX, point[0]) ? -1 : eq(maxX, point[0]) ? 1 : 0,
          //   eq(minY, point[1]) ? -1 : eq(maxY, point[1]) ? 1 : 0,
          // ];
          if (
            minX <= point[0] &&
            point[0] <= maxX &&
            minY <= point[1] &&
            point[1] <= maxY
          ) {
            hovering.call(this, i, onBorder);
            return { instance: query, onBorder, i };
          }
        } else if (query.type === "knn" || query.type === "rnn") {
          let dis = dist2(point, query.start);
          if (sqr(query.n) > dis) {
            hovering.call(this, i);
            return { instance: query, i };
          }
        } else if (query.type === "ang") {
          const endX = Math.max(query.start[0] + 1, query.end[0]);
          const start = query.start,
            end = [endX, query.end[1]],
            onBorder = eq(endX, point[0]);
          if (
            start[0] <= point[0] &&
            point[0] <= endX &&
            ((start[0] === point[0] && start[1] === point[1]) ||
              (start[0] !== point[0] &&
                Math.abs(getAngle2(start, point) - getAngle2(start, end)) <=
                  (query.n / 180) * Math.PI))
          ) {
            hovering.call(this, i, onBorder);
            return { instance: query, i, onBorder };
          }
        }
      }
      if (this.mark) {
        this.mark = false;
        document.getElementById("canvas").style.cursor = "default";
        this.renderBoxes("mouseLayer");
        this.hoveringInd = null;
      }
    },

    renderBox(query) {
      if (query.type === "knn") {
        unobserve.mouseLayerContext.beginPath();
        unobserve.mouseLayerContext.arc(...query.start, 6, 0, 2 * Math.PI);
        unobserve.mouseLayerContext.fillStyle = "deepskyblue";
        unobserve.mouseLayerContext.fill();
        if (!query.cache) {
          let result = new Set();
          let base = 0;
          while (result.size < query.n) {
            base += query.n - result.size;
            result = new Set(
              this.tree.knn(query.start, base).map(({ id }) => id)
            );
          }
          query.cache = result;
        }
      } else if (query.type === "rnn") {
        unobserve.mouseLayerContext.beginPath();
        unobserve.mouseLayerContext.arc(
          ...query.start,
          query.n,
          0,
          2 * Math.PI
        );
        unobserve.mouseLayerContext.fillStyle = "rgba(0,0,0,0.3)";
        unobserve.mouseLayerContext.fill();
        if (!query.cache) {
          const result = new Set(
            this.tree.rnn(query.start, query.n).map(({ id }) => id)
          );
          query.cache = result;
        }
      } else if (query.type === "brush") {
        // if (document.getElementById("line_mode").value === "all") {
        //   unobserve.mouseLayerContext.putImageData(
        //       currentDensity,
        //       0,
        //       0,
        //       ...query.start.map((v, i) => Math.min(v, query.end[i])),
        //       ...query.end.map((v, i) => Math.abs(v - query.start[i]))
        //   );
        // } else {
        unobserve.mouseLayerContext.fillStyle = "rgba(0,0,0,0.3)";
        unobserve.mouseLayerContext.fillRect(
          ...query.start.map((v, i) => Math.min(v, query.end[i])),
          ...query.end.map((v, i) => Math.abs(v - query.start[i]))
        );
        // }
        if (!query.cache) {
          const minX = Math.min(query.start[0], query.end[0]),
            maxX = Math.max(query.start[0], query.end[0]),
            minY = Math.min(query.start[1], query.end[1]),
            maxY = Math.max(query.start[1], query.end[1]);

          if (this.brushMethod === "seq") {
            // console.log(query);
            let result = [];
            // let info = [];
            for (let id in unobserve.result) {
              const line = unobserve.result[id];

              let st = 0,
                ed = line.length - 1,
                flag = true;
              if (line[ed].x < minX || line[st].x > maxX) continue;
              while (st < line.length - 1 && line[st].x < minX) st++;
              while (ed > 0 && line[ed].x > maxX) ed--;

              for (let i = st; flag && i <= ed; i++) {
                if (line[i].y < minY || line[i].y > maxY) {
                  flag = false;
                  // info.push({ind: id, pos: i, ...line[i]});
                }
              }
              if (st !== 0) {
                let y = mix(line[st - 1], line[st], minX).y;
                if (y < minY || y > maxY) {
                  // info.push({ind:id, pos: 'left', calY: y, lp: line[st-1], rp: line[st]});
                  flag = false;
                }
              }
              if (ed !== line.length - 1) {
                let y = mix(line[ed], line[ed + 1], maxX).y;
                if (y < minY || y > maxY) {
                  // info.push({ind:id, pos: 'right', calY: y, lp: line[ed], rp: line[ed+1]});
                  flag = false;
                }
              }
              if (flag) result.push(id);
            }
            // console.log('information');
            // console.log(info);
            // console.log('result', result);
            result = new Set(result);
            query.cache = result;
          } else if (this.brushMethod === "tree") {
            const result = new Set(
              this.tree.brush(
                [
                  Math.min(query.start[0], query.end[0]),
                  Math.min(query.start[1], query.end[1]),
                ],
                [
                  Math.max(query.start[0], query.end[0]),
                  Math.max(query.start[1], query.end[1]),
                ]
              )
              // .filter((id) => {
              //   // return true;
              //   const line = unobserve.result[id];
              //   let l = 0,
              //     r = line.length - 1,
              //     lp = 0,
              //     rp = r,
              //     mid,
              //     tmpY;
              //   while (l <= r) {
              //     mid = (l + r) >> 1;
              //     if (line[mid].x >= minX) {
              //       lp = mid;
              //       r = mid - 1;
              //     } else l = mid + 1;
              //   }

              //   l = 0;
              //   r = line.length - 1;
              //   while (l <= r) {
              //     mid = (l + r) >> 1;
              //     if (line[mid].x <= maxX) {
              //       rp = mid;
              //       l = mid + 1;
              //     } else {
              //       r = mid - 1;
              //     }
              //   }
              //   // console.log(lp, rp);
              //   for (let i = lp; i <= rp; i++) {
              //     if (line[i].y < minY || line[i].y > maxY) {
              //       // console.log(line[i]);
              //       return false;
              //     }
              //   }
              //   if (lp) {
              //     tmpY = mix(line[lp - 1], line[lp], minX).y;
              //     if (tmpY < minY || tmpY > maxY) {
              //       // console.log(tmpY);
              //       return false;
              //     }
              //   }
              //   if (rp < line.length - 1) {
              //     tmpY = mix(line[rp], line[rp + 1], minX).y;
              //     if (tmpY < minY || tmpY > maxY) {
              //       // console.log(tmpY);
              //       return false;
              //     }
              //   }
              //   return true;
              // })
            );

            query.cache = result;
          } else {
            const yyds = this.tree.brush(
              [
                Math.min(query.start[0], query.end[0]),
                Math.min(query.start[1], query.end[1]),
              ],
              [
                Math.max(query.start[0], query.end[0]),
                Math.max(query.start[1], query.end[1]),
              ]
            );

            const result = new Set(
              yyds
                .filter(({ raw }) =>
                  lineRectCollide(
                    {
                      x1: raw[0],
                      x2: raw[1],
                      y1: raw[2],
                      y2: raw[3],
                    },
                    {
                      x: Math.min(query.start[0], query.end[0]),
                      y: Math.min(query.start[1], query.end[1]),
                      width: Math.abs(query.start[0] - query.end[0]),
                      height: Math.abs(query.start[1] - query.end[1]),
                    }
                  )
                )
                .map(({ raw }) => raw[5])
            );

            yyds
              .filter(
                ({ raw }) =>
                  lineSegmentsCollide(
                    { x: raw[0], y: raw[2] },
                    { x: raw[1], y: raw[3] },
                    {
                      x: Math.min(query.start[0], query.end[0]),
                      y: Math.min(query.start[1], query.end[1]) - 1,
                    },
                    {
                      x: Math.max(query.start[0], query.end[0]),
                      y: Math.min(query.start[1], query.end[1]) - 1,
                    }
                  ) ||
                  lineSegmentsCollide(
                    { x: raw[0], y: raw[2] },
                    { x: raw[1], y: raw[3] },
                    {
                      x: Math.min(query.start[0], query.end[0]),
                      y: Math.max(query.start[1], query.end[1]) + 1,
                    },
                    {
                      x: Math.max(query.start[0], query.end[0]),
                      y: Math.max(query.start[1], query.end[1]) + 1,
                    }
                  )
              )
              .forEach(({ raw }) => result.delete(raw[5]));
            // this.tree
            //     .brush(
            //         [
            //           Math.min(query.start[0], query.end[0]),
            // Math.max(query.start[1], query.end[1]),
            // ],
            // [
            //   Math.max(query.start[0], query.end[0]),
            //   Math.max(query.start[1], query.end[1]) + 1,
            // ]
            // )
            // .filter(({raw}) =>
            //     lineRectCollide(
            //         {
            //           x1: raw[0],
            //           x2: raw[1],
            //           y1: raw[2],
            //           y2: raw[3],
            //         },
            //         {
            //           x: Math.min(query.start[0], query.end[0]),
            //           y: Math.min(query.start[1], query.end[1]),
            //           width: Math.abs(query.start[0] - query.end[0]),
            //           height: Math.abs(query.start[1] - query.end[1]),
            //         }
            //     )
            // )
            // .forEach(({raw}) => result1.delete(raw[5]));
            query.cache = result;
          }
        }
      } else if (query.type === "ang") {
        const endX = Math.max(query.start[0] + 1, query.end[0]);
        const minX = query.start[0],
          maxX = endX;
        const slopeBase =
          (query.end[1] - query.start[1]) / (endX - query.start[0]);
        const angBase = Math.atan(slopeBase);
        const angMax = Math.min(
          (1 / 2) * Math.PI - 0.0001,
          angBase + (query.n / 180) * Math.PI
        );
        const angMin = Math.max(
          -(1 / 2) * Math.PI + 0.0001,
          angBase - (query.n / 180) * Math.PI
        );
        const slopeMax = Math.tan(angMax);
        const slopeMin = Math.tan(angMin);
        const endYMax = query.start[1] + slopeMax * (endX - query.start[0]);
        const endYMin = query.start[1] + slopeMin * (endX - query.start[0]);
        unobserve.mouseLayerContext.fillStyle = "rgba(0,0,0,0.3)";
        unobserve.mouseLayerContext.beginPath();
        unobserve.mouseLayerContext.moveTo(query.start[0], query.start[1]);
        unobserve.mouseLayerContext.lineTo(endX, endYMin);
        unobserve.mouseLayerContext.lineTo(endX, endYMax);
        unobserve.mouseLayerContext.closePath();
        unobserve.mouseLayerContext.fill();
        unobserve.mouseLayerContext.lineWidth = 1;
        unobserve.mouseLayerContext.strokeStyle = "black";
        unobserve.mouseLayerContext.beginPath();
        unobserve.mouseLayerContext.moveTo(query.start[0], query.start[1]);
        unobserve.mouseLayerContext.lineTo(endX, query.end[1]);
        unobserve.mouseLayerContext.stroke();
        if (!query.cache) {
          const result = new Set(
            this.tree.angular([query.start[0], slopeMin], [endX, slopeMax])
          );
          query.cache = result;
        }
      } else if (query.type === "attr") {
        if (!query.cache) {
          const { ind, val } = query.info;
          console.log(unobserve.aggregatedData, unobserve.data);
          const result = new Array(unobserve.result.length)
            .fill(0)
            .map((_, i) => i)
            .filter((i) => {
              const exampleInd = unobserve.aggregatedData[i].ref[0];
              const targetVal = unobserve.data[exampleInd][ind];
              return targetVal === val;
            });
          query.cache = new Set(result);
        }
      }
    },

    hoverBox(query) {
      unobserve.mouseLayerContext.lineWidth = 2;
      if (query.type === "knn") {
        unobserve.mouseLayerContext.beginPath();
        unobserve.mouseLayerContext.arc(...query.start, 6, 0, 2 * Math.PI);
        unobserve.mouseLayerContext.strokeStyle = "red";
        unobserve.mouseLayerContext.stroke();
      } else if (query.type === "rnn") {
        unobserve.mouseLayerContext.beginPath();
        unobserve.mouseLayerContext.arc(
          ...query.start,
          query.n,
          0,
          2 * Math.PI
        );
        unobserve.mouseLayerContext.strokeStyle = "red";
        unobserve.mouseLayerContext.stroke();
      } else if (query.type === "brush") {
        unobserve.mouseLayerContext.strokeStyle = "red";
        unobserve.mouseLayerContext.strokeRect(
          ...query.start.map((v, i) => Math.min(v, query.end[i])),
          ...query.end.map((v, i) => Math.abs(v - query.start[i]))
        );
      } else if (query.type === "ang") {
        const endX = Math.max(query.start[0] + 1, query.end[0]);
        const slopeBase =
          (query.end[1] - query.start[1]) / (endX - query.start[0]);
        const angBase = Math.atan(slopeBase);
        const angMax = Math.min(
          (1 / 2) * Math.PI - 0.0001,
          angBase + (query.n / 180) * Math.PI
        );
        const angMin = Math.max(
          -(1 / 2) * Math.PI + 0.0001,
          angBase - (query.n / 180) * Math.PI
        );
        const slopeMax = Math.tan(angMax);
        const slopeMin = Math.tan(angMin);
        const endYMax = query.start[1] + slopeMax * (endX - query.start[0]);
        const endYMin = query.start[1] + slopeMin * (endX - query.start[0]);
        unobserve.mouseLayerContext.strokeStyle = "red";
        unobserve.mouseLayerContext.beginPath();
        unobserve.mouseLayerContext.moveTo(query.start[0], query.start[1]);
        unobserve.mouseLayerContext.lineTo(endX, endYMin);
        unobserve.mouseLayerContext.lineTo(endX, endYMax);
        unobserve.mouseLayerContext.closePath();
        unobserve.mouseLayerContext.stroke();
      }
    },

    initCanvas(context) {
      context.fillStyle = "black";
      context.globalAlpha = 1;
      context.fillRect(0, 0, 1000, 500);
      context.clearRect(0, 0, 1000, 500);
    },

    renderBoxes(type = "all") {
      this.initCanvas(unobserve.mouseLayerContext);

      let tmpQueries = [...unobserve.querys];
      if (this.preview && !this.modify) {
        tmpQueries.push(this.preview);
        // drawLine([...preview.cache]);
      }
      console.time("update brush");
      tmpQueries.forEach(this.renderBox);
      console.timeEnd("update brush");

      if (type === "mouseLayer") return;

      this.initCanvas(unobserve.selectionLayerContext);
      this.initCanvas(unobserve.repLayerContext);

      if (this.preview) {
        let result1 = [],
          result2 = [];
        result1 = tmpQueries.reduce(
          (p, v) =>
            v.hide ? p : new Set([...p].filter((x) => v.cache.has(x))),
          (tmpQueries[0] || { cache: new Set() }).cache
        );
        result2 = tmpQueries.reduce(
          (p, v) => (v.hide ? p : new Set([...p, ...v.cache])),
          (tmpQueries[0] || { cache: new Set() }).cache
        );
        this.renderResult([...result1], [...result2]);
      }
      console.time('begin calculate rep line and draw line');
      this.drawLine(this.getSelectedIds());
      console.timeEnd('begin calculate rep line and draw line');
      // this.drawLine(typeof this.selectedQuery === 'number' ? unobserve.querys[this.selectedQuery] : this.selectedQuery === '$int' ? unobserve.interResult : unobserve.unionResult);

      console.log("render boxes ended ==== \n\n");
    },

    getSelectedIds() {
      return typeof this.selectedQuery === "number"
        ? [...unobserve.querys[this.selectedQuery].cache]
        : this.selectedQuery === "$int"
        ? unobserve.interResult
        : unobserve.unionResult;
    },

    renderAxisHelper(e) {
      const x = e.offsetX;
      const y = !this.upsideDown ? 500 - e.offsetY : e.offsetY;
      const oriX = this.xScale.invert(x);
      const oriY = this.yScale.invert(500 - y);

      const date = moment(oriX).format("YYYY-MM-DD");

      // console.log('---------------------------------', this.upsideDown ? 0 : 500);
      const upsideDown = this.upsideDown;
      if (this.showCursorValue) {
        this.cursorHelper.selectAll("line").each(function(_, i) {
          d3.select(this)
            .attr("x1", i === 0 ? 0 : x)
            .attr("y1", i === 0 ? 500 - y : upsideDown ? 0 : 500)
            .attr("x2", x)
            .attr("y2", 500 - y);
        });

        this.cursorHelper.selectAll("text").each(function(_, i) {
          d3.select(this)
            .attr("x", i === 0 ? 0 : x - (x > 930 ? 70 : 0))
            .attr(
              "y",
              i === 0 ? 500 - y + (y > 480 ? 12 : 0) : upsideDown ? 12 : 500
            )
            .text(i === 0 ? oriY.toFixed(2) : date);
        });
      } else {
        this.cursorHelper
          .selectAll("line")
          .attr("x1", 0)
          .attr("x2", 0)
          .attr("y1", 0)
          .attr("y2", 0);

        this.cursorHelper.selectAll("text").text("");
      }
    },

    getColorMap() {
      const colormaps = [
        [
          [253, 231, 37],
          [188, 223, 39],
          [122, 209, 81],
          [67, 191, 113],
          [34, 168, 132],
          [33, 145, 141],
          [42, 120, 142],
          [53, 96, 141],
          [65, 68, 135],
          [72, 37, 117],
          [68, 1, 84],
        ],
        [
          [252, 253, 191],
          [254, 206, 145],
          [254, 159, 109],
          [247, 111, 92],
          [222, 73, 104],
          [182, 55, 122],
          [140, 41, 129],
          [101, 26, 128],
          [59, 15, 112],
          [21, 14, 55],
          [0, 0, 4],
        ],
        [
          [252, 255, 164],
          [246, 214, 69],
          [252, 165, 10],
          [243, 119, 26],
          [221, 81, 58],
          [187, 55, 85],
          [147, 38, 103],
          [107, 23, 110],
          [66, 10, 104],
          [23, 12, 59],
          [0, 0, 4],
        ],
        [
          [240, 249, 33],
          [252, 206, 37],
          [252, 166, 54],
          [242, 131, 76],
          [225, 100, 98],
          [203, 71, 121],
          [177, 42, 144],
          [144, 13, 164],
          [106, 0, 168],
          [66, 3, 157],
          [13, 8, 135],
        ],
        [
          [253, 234, 69],
          [234, 209, 86],
          [202, 186, 106],
          [173, 164, 118],
          [148, 143, 120],
          [127, 124, 117],
          [105, 105, 112],
          [77, 86, 109],
          [43, 68, 110],
          [10, 50, 106],
          [0, 32, 81],
        ],
        [
          [144, 12, 0],
          [186, 34, 8],
          [246, 95, 24],
          [255, 164, 35],
          [222, 221, 50],
          [149, 251, 81],
          [77, 248, 132],
          [39, 215, 196],
          [47, 157, 245],
          [74, 88, 221],
          [35, 23, 27],
        ],
        [
          [213, 239, 237],
          [193, 232, 224],
          [167, 221, 209],
          [139, 210, 190],
          [112, 198, 169],
          [88, 186, 145],
          [68, 173, 119],
          [49, 156, 93],
          [32, 137, 70],
          [14, 119, 54],
          [3, 100, 41],
        ],
        [
          [204, 221, 236],
          [186, 208, 228],
          [168, 194, 221],
          [154, 176, 212],
          [145, 156, 201],
          [141, 133, 190],
          [139, 109, 178],
          [138, 85, 166],
          [135, 60, 153],
          [130, 34, 135],
          [115, 15, 113],
        ],
        [
          [244, 209, 102],
          [213, 202, 96],
          [182, 195, 92],
          [152, 187, 89],
          [124, 178, 87],
          [96, 166, 86],
          [75, 156, 83],
          [63, 143, 79],
          [51, 131, 74],
          [37, 119, 64],
          [20, 108, 54],
        ],
        [
          [244, 209, 102],
          [248, 190, 92],
          [248, 170, 76],
          [245, 152, 59],
          [243, 133, 42],
          [239, 112, 27],
          [226, 98, 31],
          [214, 83, 34],
          [197, 73, 35],
          [177, 66, 35],
          [158, 58, 38],
        ],
        [
          [244, 209, 102],
          [246, 190, 89],
          [249, 170, 81],
          [252, 150, 78],
          [246, 131, 75],
          [238, 115, 74],
          [229, 98, 73],
          [219, 82, 71],
          [207, 66, 68],
          [196, 49, 65],
          [183, 29, 62],
        ],
        [
          [211, 238, 206],
          [197, 232, 195],
          [177, 225, 187],
          [155, 216, 187],
          [130, 206, 194],
          [105, 194, 202],
          [81, 178, 205],
          [60, 159, 199],
          [40, 138, 189],
          [22, 117, 177],
          [11, 96, 161],
        ],
        [
          [253, 220, 175],
          [253, 207, 155],
          [253, 193, 138],
          [253, 173, 119],
          [251, 149, 98],
          [246, 125, 83],
          [238, 101, 69],
          [226, 73, 50],
          [211, 45, 30],
          [191, 19, 13],
          [167, 4, 3],
        ],
        [
          [219, 216, 234],
          [200, 206, 228],
          [176, 195, 222],
          [147, 183, 216],
          [114, 172, 209],
          [84, 159, 200],
          [56, 146, 187],
          [28, 136, 163],
          [9, 127, 135],
          [2, 115, 107],
          [1, 99, 83],
        ],
        [
          [219, 218, 235],
          [200, 206, 228],
          [177, 195, 222],
          [151, 183, 216],
          [123, 172, 209],
          [91, 159, 201],
          [58, 144, 192],
          [30, 127, 183],
          [11, 112, 171],
          [5, 97, 153],
          [4, 82, 129],
        ],
        [
          [220, 201, 226],
          [211, 179, 215],
          [206, 158, 204],
          [209, 134, 192],
          [218, 107, 178],
          [225, 77, 160],
          [226, 49, 137],
          [217, 30, 111],
          [198, 17, 89],
          [171, 7, 73],
          [143, 2, 58],
        ],
        [
          [252, 207, 204],
          [252, 190, 192],
          [250, 169, 184],
          [249, 143, 175],
          [245, 113, 165],
          [236, 83, 157],
          [219, 54, 149],
          [196, 27, 138],
          [169, 8, 128],
          [141, 1, 121],
          [112, 1, 116],
        ],
        [
          [239, 249, 189],
          [219, 241, 180],
          [189, 229, 181],
          [148, 213, 185],
          [105, 197, 190],
          [69, 180, 194],
          [44, 158, 192],
          [33, 130, 184],
          [33, 99, 170],
          [35, 71, 156],
          [28, 49, 133],
        ],
        [
          [228, 244, 172],
          [209, 236, 160],
          [185, 226, 148],
          [158, 214, 136],
          [128, 201, 124],
          [98, 187, 110],
          [71, 170, 94],
          [50, 151, 80],
          [32, 131, 68],
          [14, 114, 59],
          [3, 96, 52],
        ],
        [
          [254, 234, 161],
          [254, 221, 132],
          [254, 204, 99],
          [254, 183, 70],
          [252, 160, 49],
          [246, 137, 33],
          [235, 114, 21],
          [219, 94, 11],
          [197, 76, 5],
          [171, 61, 3],
          [143, 50, 4],
        ],
        [
          [254, 224, 135],
          [254, 209, 111],
          [254, 189, 89],
          [254, 168, 73],
          [253, 144, 62],
          [252, 115, 53],
          [249, 82, 43],
          [238, 52, 35],
          [222, 27, 32],
          [202, 11, 34],
          [175, 2, 37],
        ],
      ];
      return colormaps[this.colormapIndexCache];
    },

    renderColorMap() {
      // document.getElementById("colorMax").innerText = currentDensityMax;
      document.getElementById(
        "color-map"
      ).style.background = `linear-gradient(to right, ${this.getColorMap()
        .map(
          (color, i, arr) =>
            `rgb(${color.join(", ")}) ${((i / (arr.length - 1)) * 100).toFixed(
              0
            )}%`
        )
        .join(", ")})`;
    },

    rgb(i) {
      const colormap = this.getColorMap();
      const base = Math.floor(i * 10);
      if (i <= 0) return colormap[0];
      if (i >= 1) return colormap[10];
      if (colormap[base] === undefined) console.log(colormap, base, i);
      return colormap[base].map(
        (v, ci) => v + (colormap[base + 1][ci] - v) * (i * 10 - base)
      );
    },

    //#region old render method
    // renderAllDensity() {
    //   let ids;
    //   ids = new Array(unobserve.result.length).fill(0).map((_, i) => i);
    //   let initFlag = true;
    //   const bgContext = document.getElementById('canvas').getContext('2d');

    //   console.time('temp canvas');
    //   const tempCanvas = document.createElement('canvas');
    //   tempCanvas.width = 1000;
    //   tempCanvas.height = 500;
    //   const tempContext = tempCanvas.getContext('2d');
    //   tempContext.globalCompositeOperation = 'lighter';
    //   tempContext.strokeStyle = '#010101';
    //   for (let id of ids) {
    //     const line = unobserve.result[id];
    //     tempContext.beginPath();
    //     tempContext.moveTo(line[0].x, line[0].y);
    //     for (let point of line) {
    //       tempContext.lineTo(point.x, point.y);
    //     }
    //     tempContext.stroke();
    //   }

    //   const tempImageData = tempContext.getImageData(0, 0, 1000, 500);
    //   if (initFlag) {
    //     this.initDensityBufferCache = tempContext.getImageData(0, 0, 1000, 500);
    //   }
    //   console.timeEnd('temp canvas');
    //   console.time('render');
    //   bgContext.fillStyle = 'black';
    //   bgContext.globalAlpha = 1;
    //   bgContext.fillRect(0, 0, 1000, 500);
    //   bgContext.clearRect(0, 0, 1000, 500);
    //   const maxWeight =
    //     this.maxDensity ||
    //     tempImageData.data.reduce((p, v, i) =>
    //       i % 4 === 3 ? p : Math.max(p, v)
    //     );
    //   this.maxDensity = maxWeight;
    //   for (let i = 0; i < 1000; i++) {
    //     for (let j = 0; j < 500; j++) {
    //       const ratio = tempImageData.data[(j * 1000 + i) * 4] / maxWeight;
    //       const color = this.rgb(ratio);
    //       tempImageData.data.set(color, (j * 1000 + i) * 4);
    //       tempImageData.data[(j * 1000 + i) * 4 + 3] = ratio <= 0 ? 0 : 255;
    //     }
    //   }
    //   bgContext.putImageData(tempImageData, 0, 0);
    //   console.timeEnd('render');
    //   if (initFlag) {
    //     this.initDensityMaxCache = maxWeight;
    //     this.initDensityCache = bgContext.getImageData(0, 0, 1000, 500);
    //   }
    //   this.currentDensityMax = maxWeight;
    //   this.currentDensity = bgContext.getImageData(0, 0, 1000, 500);
    //   // renderColorMap();
    // },
    //#endregion

    renderAllDensity() {
      let initFlag = true;
      const bgContext = document.getElementById("canvas").getContext("2d");

      console.time("temp canvas");
      const tempCanvas = document.createElement("canvas");
      tempCanvas.width = 1000;
      tempCanvas.height = 500;
<<<<<<< HEAD
      const tempContext = tempCanvas.getContext('2d');
      tempContext.globalCompositeOperation = 'lighter';
      tempContext.strokeStyle = '#010101';
      for (let seg of this.tree.segs) {
=======
      const tempContext = tempCanvas.getContext("2d");
      tempContext.globalCompositeOperation = "lighter";
      tempContext.strokeStyle = "#010101";
      for (let id of ids) {
        const line = unobserve.result[id];
>>>>>>> a2aa976e
        tempContext.beginPath();
        tempContext.moveTo(seg[0].x, seg[0].y);
        tempContext.lineTo(seg[1].x, seg[1].y);
        tempContext.stroke();
      }

      const tempImageData = tempContext.getImageData(0, 0, 1000, 500);
      if (initFlag) {
        this.initDensityBufferCache = tempContext.getImageData(0, 0, 1000, 500);
      }
      console.timeEnd("temp canvas");
      console.time("render");
      bgContext.fillStyle = "black";
      bgContext.globalAlpha = 1;
      bgContext.fillRect(0, 0, 1000, 500);
      bgContext.clearRect(0, 0, 1000, 500);
      const maxWeight =
        this.maxDensity ||
        tempImageData.data.reduce((p, v, i) =>
          i % 4 === 3 ? p : Math.max(p, v)
        );
      this.maxDensity = maxWeight;
      for (let i = 0; i < 1000; i++) {
        for (let j = 0; j < 500; j++) {
          const ratio = tempImageData.data[(j * 1000 + i) * 4] / maxWeight;
          const color = this.rgb(ratio);
          tempImageData.data.set(color, (j * 1000 + i) * 4);
          tempImageData.data[(j * 1000 + i) * 4 + 3] = ratio <= 0 ? 0 : 255;
        }
      }
      bgContext.putImageData(tempImageData, 0, 0);
      console.timeEnd("render");
      if (initFlag) {
        this.initDensityMaxCache = maxWeight;
        this.initDensityCache = bgContext.getImageData(0, 0, 1000, 500);
      }
      this.currentDensityMax = maxWeight;
      this.currentDensity = bgContext.getImageData(0, 0, 1000, 500);
      // renderColorMap();
    },

    renderDensity() {
      let ids = this.getSelectedIds();
      let initFlag = false;
      let renderFlag = false;
      for (let i in this.layers) {
        const layer = this.layers[i];
        if (layer.name === "selected density" && layer.opacity > 0) {
          renderFlag = true;
        }
      }
      if (!renderFlag) return;
      const bgContext = document
        .getElementById("selectionCanvas")
        .getContext("2d");
      console.time("temp canvas");
      const tempCanvas = document.createElement("canvas");
      tempCanvas.width = 1000;
      tempCanvas.height = 500;
      const tempContext = tempCanvas.getContext("2d");
      tempContext.globalCompositeOperation = "lighter";
      tempContext.strokeStyle = "#010101";
      for (let id of ids) {
        const line = unobserve.result[id];
        tempContext.beginPath();
        tempContext.moveTo(line[0].x, line[0].y);
        for (let point of line) {
          tempContext.lineTo(point.x, point.y);
        }
        tempContext.stroke();
      }

      const tempImageData = tempContext.getImageData(0, 0, 1000, 500);
      if (initFlag) {
        this.initDensityBufferCache = tempContext.getImageData(0, 0, 1000, 500);
      }
      console.timeEnd("temp canvas");
      console.time("render");
      bgContext.fillStyle = "black";
      bgContext.globalAlpha = 1;
      bgContext.fillRect(0, 0, 1000, 500);
      bgContext.clearRect(0, 0, 1000, 500);
      const maxWeight = Math.max(
        tempImageData.data.reduce((p, v, i) =>
          i % 4 === 3 ? p : Math.max(p, v)
        ),
        1.0
      );
      for (let i = 0; i < 1000; i++) {
        for (let j = 0; j < 500; j++) {
          const ratio = tempImageData.data[(j * 1000 + i) * 4] / maxWeight;
          if (isNaN(ratio)) console.log(maxWeight, tempImageData);
          const color = this.rgb(ratio);
          tempImageData.data.set(color, (j * 1000 + i) * 4);
          tempImageData.data[(j * 1000 + i) * 4 + 3] = ratio <= 0 ? 0 : 255;
        }
      }
      bgContext.putImageData(tempImageData, 0, 0);
      console.timeEnd("render");
      if (initFlag) {
        this.initDensityMaxCache = maxWeight;
        this.initDensityCache = bgContext.getImageData(0, 0, 1000, 500);
      }
      this.currentDensityMax = maxWeight;
      this.currentDensity = bgContext.getImageData(0, 0, 1000, 500);
      // renderColorMap();
    },

    rearrangeLayer(
      options = [
        {
          name: "raw_lines",
          opacity: 0,
          zIndex: 0,
        },
        {
          name: "canvas",
          opacity: 1,
          zIndex: 1,
        },
        {
          name: "selectionCanvas",
          opacity: 0,
          zIndex: 2,
        },
        {
          name: "selectionLayer",
          opacity: 0.4,
          zIndex: 3,
        },
        {
          name: "rep_layer",
          opacity: 1,
          zIndex: 4,
        },
      ]
    ) {
      for (let ind in options) {
        const option = options[ind];
        let ele = document.getElementById(option.id);
        ele.style.opacity = option.opacity;
        ele.style.zIndex = `${6 - ind}`;
      }
    },

    setReverseY(flag = false) {
      console.log("before set", this.yScale.range());
      this.yScale.range(this.upsideDown ? [0, 500] : [500, 0]);
      console.log("after set", this.yScale.range());

      const scaleY = `scaleY(${!this.upsideDown ? 1 : -1})`;
      const canvasList = [
        "canvas",
        "selectionCanvas",
        "selectionLayer",
        "rep_layer",
        "raw_lines",
        "mouseLayer",
      ];
      for (let id of canvasList) {
        document.getElementById(id).style.transform = scaleY;
      }

      this.svg.select("#xaxis").remove();
      this.svg.select("#yaxis").remove();
      // svg.append("g").attr("transform", "translate(30,500)").call(xAxis);
      this.svg
        .append("g")
        .attr("id", "yaxis")
        .attr("transform", "translate(30,20)")
        .call(unobserve.yAxis);
      this.svg
        .append("g")
        .attr("id", "xaxis")
        .attr("transform", `translate(30,${this.upsideDown ? 20 : 520})`)
        .call(this.upsideDown ? unobserve.xAxisR : unobserve.xAxis);
    },
    getStaticInformation(ids) {
      if (!ids || !ids.length) return {};
      // ids = new Array(unobserve.result.length).fill(0).map((_,i) => i);
      const minX = d3.min(ids, (id) => unobserve.result[id][0].x);
      const maxX = d3.max(ids, (id) => unobserve.result[id][0].x);
      const minY = d3.min(ids, (id) =>
        d3.min(unobserve.result[id], (d) => this.yScaleC.invert(d.y))
      );
      const maxY = d3.max(ids, (id) =>
        d3.max(unobserve.result[id], (d) => this.yScaleC.invert(d.y))
      );
      const means = ids.map((id) =>
        d3.mean(unobserve.result[id], (d) => this.yScaleC.invert(d.y))
      );
      const mean = d3.mean(means);
      const variance =
        means.length > 1
          ? d3.variance(means)
          : d3.variance(unobserve.result[ids[0]], (d) =>
              this.yScaleC.invert(d.y)
            );

      return {
        minT: moment(this.xScale.invert(minX)).format("YYYY-M-D"),
        maxT: moment(this.xScale.invert(maxX)).format("YYYY-M-D"),
        minV: minY.toFixed(2),
        maxV: maxY.toFixed(2),
        count: ids.length,
        mean: mean.toFixed(2),
        var: variance.toFixed(2),
      };
    },

    getColor(id) {
      if (this.colorCache[id]) return this.colorCache[id];

      function luminance(r, g, b) {
        var a = [r, g, b].map(function(v) {
          v /= 255;
          return v <= 0.03928 ? v / 12.92 : Math.pow((v + 0.055) / 1.055, 2.4);
        });
        return a[0] * 0.2126 + a[1] * 0.7152 + a[2] * 0.0722;
      }

      function contrast(rgb1, rgb2) {
        var lum1 = luminance(rgb1[0], rgb1[1], rgb1[2]);
        var lum2 = luminance(rgb2[0], rgb2[1], rgb2[2]);
        var brightest = Math.max(lum1, lum2);
        var darkest = Math.min(lum1, lum2);
        return (brightest + 0.05) / (darkest + 0.05);
      }

      const r = seedrandom(id);
      let res = new Array(3).fill(0).map(() => Math.floor(r() * 255));
      while (contrast(res, [255, 255, 255]) < 3) {
        res = new Array(3).fill(0).map(() => Math.floor(r() * 255));
      }
      this.colorCache[id] = res;
      return res;
    },

    calcRepLines(ids) {
      const lineCount = this.repCount;
      const lineWeights = ids
        .map((id) => ({
          id,
          w: this.calcLineWeight(id),
          cur: calculateCurvature(
            unobserve.result[id].filter((point) =>
              unobserve.querys.length <= 0 && !unobserve.preview
                ? true
                : (unobserve.preview
                    ? [unobserve.preview]
                    : unobserve.querys
                  ).find((query) => {
                    if (query.type === "knn") {
                      return true; // TODO: only line in knn
                    } else if (query.type === "rnn") {
                      return (
                        Math.sqrt(
                          Math.pow(point.x - query.start[0], 2) +
                            Math.pow(point.y - query.start[1], 2)
                        ) <= query.n
                      );
                    } else if (query.type === "brush") {
                      const startX = Math.min(query.start[0], query.end[0]);
                      const startY = Math.min(query.start[1], query.end[1]);
                      const endX = Math.max(query.start[0], query.end[0]);
                      const endY = Math.max(query.start[1], query.end[1]);
                      return (
                        point.x >= startX &&
                        point.y >= startY &&
                        point.x <= endX &&
                        point.y <= endY
                      );
                    } else if (query.type === "ang") {
                      const startX = Math.min(query.start[0], query.end[0]);
                      const endX = Math.max(query.start[0], query.end[0]);
                      return point.x >= startX && point.x <= endX;
                    }
                  })
            )
          ),
        }))
        .sort(
          (a, b) => b.w[0] * Math.sqrt(b.w[1]) - a.w[0] * Math.sqrt(a.w[1])
        );
      const topIds1 = lineWeights
        .reduce((p, v) => {
          // if (document.getElementById("show-all-clusters").checked) {
          //   p.push(v);
          //   return p;
          // }
          if (
            p.length >= lineCount ||
            v.w[1] < 1000 / 3 ||
            p.find((a) => calculateDifference(a.cur, v.cur) < this.diverse)
          ) {
            return p;
          }
          p.push(v);
          return p;
        }, [])
        // .slice(0, lineCount)
        .map((x) => x.id);

      // lineWeights.sort((a, b) => a.w[0] - b.w[0]);
      // const topIds2 = lineWeights
      //   .reduce((p, v) => {
      //     // if (document.getElementById("show-all-clusters").checked) {
      //     //   p.push(v);
      //     //   return p;
      //     // }
      //     // console.log(v.w[1]);
      //     if (
      //       p.length >= lineCount ||
      //       v.w[1] < 1000 / 3 ||
      //       p.find((a) => calculateDifference(a.cur, v.cur) < this.diverse)
      //     ) {
      //       return p;
      //     }
      //     p.push(v);
      //     return p;
      //   }, [])
      //   // .slice(0, lineCount)
      //   .map((x) => x.id);
      // console.log(topIds1, topIds2);
      // for (let i of topIds1)
      //   console.log(unobserve.result[i], this.calcLineWeight(i));
      // for (let i of topIds2)
      //   console.log(unobserve.result[i], this.calcLineWeight(i));
      // for(let i of topIds1){
      //   console.log(i, this.getStaticInformation([i]), this.getColor(i));
      // }
      return topIds1;
    },
    drawLine(ids) {
      // Selected Part =====================
      if (this.preview) {
        ids = ids.slice(0, 5);
      }
      if (!this.preview) {
        for (let id of ids) {
          const line = unobserve.result[id];
          unobserve.selectionLayerContext.strokeStyle = `rgb(${this.getColor(
            id
          ).join(",")})`;
          unobserve.selectionLayerContext.beginPath();
          unobserve.selectionLayerContext.moveTo(line[0].x, line[0].y);
          for (let point of line) {
            unobserve.selectionLayerContext.lineTo(point.x, point.y);
          }
          unobserve.selectionLayerContext.stroke();
        }
        unobserve.selectedLines = ids;
      }

      // REP PART =====================

      if (this.preview) {
        ids = [...this.preview.cache];
      } else if (!unobserve.querys.length) {
        ids = new Array(unobserve.result.length).fill(0).map((_, i) => i);
      }
      // console.log('lllllllllllllllllegth', ids.length);

      // const lineCount = document.getElementById("rep_count").value;
      const lineCount = this.repCount;
      const lineWeights = ids
        .map((id) => ({
          id,
          w: this.calcLineWeight(id),
          cur: calculateCurvature(
            unobserve.result[id].filter((point) =>
              unobserve.querys.length <= 0 && !this.preview
                ? true
                : (this.preview ? [this.preview] : unobserve.querys).find(
                    (query) => {
                      if (query.type === "knn") {
                        return true; // TODO: only line in knn
                      } else if (query.type === "rnn") {
                        return (
                          Math.sqrt(
                            Math.pow(point.x - query.start[0], 2) +
                              Math.pow(point.y - query.start[1], 2)
                          ) <= query.n
                        );
                      } else if (query.type === "brush") {
                        const startX = Math.min(query.start[0], query.end[0]);
                        const startY = Math.min(query.start[1], query.end[1]);
                        const endX = Math.max(query.start[0], query.end[0]);
                        const endY = Math.max(query.start[1], query.end[1]);
                        return (
                          point.x >= startX &&
                          point.y >= startY &&
                          point.x <= endX &&
                          point.y <= endY
                        );
                      } else if (query.type === "ang") {
                        const startX = Math.min(query.start[0], query.end[0]);
                        const endX = Math.max(query.start[0], query.end[0]);
                        return point.x >= startX && point.x <= endX;
                      }
                    }
                  )
            )
          ),
        }))
        .sort(
          (a, b) => b.w[0] * Math.sqrt(b.w[1]) - a.w[0] * Math.sqrt(a.w[1])
        );
      const topIds = lineWeights
        .reduce((p, v) => {
          // if (document.getElementById("show-all-clusters").checked) {
          //   p.push(v);
          //   return p;
          // }
          if (
            p.length >= lineCount ||
            v.w[1] < 1000 / 3 ||
            p.find((a) => calculateDifference(a.cur, v.cur) < this.diverse)
          ) {
            return p;
          }
          p.push(v);
          return p;
        }, [])
        // .slice(0, lineCount)
        .map((x) => x.id);

      // lineWeights.sort((a, b) => a.w[0] - b.w[0]);
      // const topIds2 = lineWeights
      //   .reduce((p, v) => {
      //     // if (document.getElementById("show-all-clusters").checked) {
      //     //   p.push(v);
      //     //   return p;
      //     // }
      //     // console.log(v.w[1]);
      //     if (
      //       p.length >= lineCount ||
      //       v.w[1] < 1000 / 3 ||
      //       p.find((a) => calculateDifference(a.cur, v.cur) < this.diverse)
      //     ) {
      //       return p;
      //     }
      //     p.push(v);
      //     return p;
      //   }, [])
      //   // .slice(0, lineCount)
      //   .map((x) => x.id);
      // console.log(topIds1, topIds2);
      // for (let i of topIds1)
      //   console.log(unobserve.result[i], this.calcLineWeight(i));
      // for (let i of topIds2)
      //   console.log(unobserve.result[i], this.calcLineWeight(i));
      // for(let i of topIds1){
      //   console.log(i, this.getStaticInformation([i]), this.getColor(i));
      // }
      // const topIds = [...new Set([...topIds1])];
      // const topIds = lineWeights
      //   .reduce((p, v) => {
      //     if (
      //       p.length >= lineCount ||
      //       p.find((a) => calcLineDistance(a.id, v.id) < 40)
      //     ) {
      //       return p;
      //     }
      //     p.push(v);
      //     return p;
      //   }, [])
      //   // .slice(0, lineCount)
      //   .map((x) => x.id);
      const repColorMap = [
        [31, 119, 180],
        [44, 160, 44],
        [148, 103, 189],
        [140, 86, 75],
        [227, 119, 194],
        [127, 127, 127],
        [188, 189, 34],
        [23, 190, 207],
      ];
      unobserve.repIds = topIds;
      for (let i in topIds) {
        unobserve.repLayerContext.strokeStyle = `rgb(${this.getColor(
          topIds[i]
        ).join(",")})`;

        // if (document.getElementById("show-all-clusters").checked) {
        //   for (let id of topIds[i]) {
        //     const line = result[id];
        //     selectionLayerContext.beginPath();
        //     selectionLayerContext.moveTo(line[0].x, line[0].y);
        //     for (let point of line) {
        //       selectionLayerContext.lineTo(point.x, point.y);
        //     }
        //     selectionLayerContext.stroke();
        //   }
        // } else {
        const line = unobserve.result[topIds[i]];
        unobserve.repLayerContext.beginPath();
        unobserve.repLayerContext.moveTo(line[0].x, line[0].y);
        for (let point of line) {
          unobserve.repLayerContext.lineTo(point.x, point.y);
        }
        unobserve.repLayerContext.stroke();
        // }
      }
      // if (!topIds.length) {
      //   document.getElementById("rep_res").innerHTML = "(empty)";
      // } else {
      //   document.getElementById("rep_res").innerHTML = topIds
      //       .map((id, i) =>
      //           document.getElementById("show-all-clusters").checked
      //               ? `<span style="color:rgba(31, 119, 180, ${
      //                   1 - (i / topIds.length) * 0.7
      //               })">${id instanceof Array ? id.join(", ") : id}</span>`
      //               : `<span style="color:rgb(${repColorMap[i % 8].join(",")})">${
      //                   id instanceof Array ? id.join(", ") : id
      //               }</span>`
      //       )
      //       .join(", ");
    },
    calcLineWeight(id) {
      let weight = 0;
      let passedPixels = 0;
      let lineLen = 0;
      const hasBrush = unobserve.querys.find((q) => q.type === "brush");
      const brushes = unobserve.querys
        .filter((q) => q.type === "brush")
        .map((b) => [
          Math.min(b.start[0], b.end[0]),
          Math.max(b.start[0], b.end[0]),
          Math.min(b.start[1], b.end[1]),
          Math.max(b.start[1], b.end[1]),
        ]);
      // if (unobserve.weightCache[id] !== undefined && !hasBrush) return unobserve.weightCache[id];
      const line = unobserve.result[id];

      for (let i = 0; i < line.length - 1; i++) {
        let xx = Math.floor(line[i + 1].x);
        let yy = Math.floor(line[i + 1].y);
        let x = Math.floor(line[i].x);
        let y = Math.floor(line[i].y);
        // BRENSENHAM
        let dx = Math.abs(xx - x);
        let sx = x < xx ? 1 : -1;
        let dy = -Math.abs(yy - y);
        let sy = y < yy ? 1 : -1;
        let err = dx + dy;
        let errC; // error value
        let end = false;
        let x1 = x;
        let y1 = y;
        let px = 0;

        while (!end) {
          if (
            (!hasBrush ||
              brushes.find(
                (b) => b[0] <= x1 && b[1] >= x1 && b[2] <= y1 && b[3] >= y1
              )) &&
            x1 >= 0 &&
            x1 < 1000 &&
            y1 >= 0 &&
            y1 < 500
          ) {
            weight += this.initDensityBufferCache.data[(y1 * 1000 + x1) * 4];
            passedPixels++;
            if (x1 !== px) {
              px = x1;
              lineLen++;
            }
          }
          if (x1 === xx && y1 === yy) {
            end = true;
          } else {
            errC = 2 * err;
            if (errC >= dy) {
              err += dy;
              x1 += sx;
            }
            if (errC <= dx) {
              err += dx;
              y1 += sy;
            }
          }
        }
      }

      let oldWeight = weight;
      weight /= passedPixels;

      if (!isFinite(weight) || isNaN(weight)) {
        console.log(weight, passedPixels, oldWeight);
        weight = 0.00001;
      }

      if (!hasBrush) {
        unobserve.weightCache[id] = [
          weight * Math.sqrt(lineLen),
          line[line.length - 1].x - line[0].x,
        ];
      }
      return [weight * Math.sqrt(lineLen), line[line.length - 1].x - line[0].x];
    },
  },
  mounted() {
    unobserve.layers = this.layers;
    unobserve.upsideDown = this.upsideDown;

    this.headers = unobserve.headers.map((title, key) => {
      return { title, key, minWidth: 150 };
    });

    const data = unobserve.aggregatedData;
    console.log(data);
    const minX = d3.min(data, (line) => d3.min(line[1]));
    const maxX = d3.max(data, (line) => d3.max(line[1]));
    const minY = d3.min(data, (line) => d3.min(line[2]));
    const maxY = d3.max(data, (line) => d3.max(line[2]));
    console.log(minX, maxX, minY, maxY);

    const xScaleData = d3
      .scaleLinear()
      .domain([minX, maxX])
      .range([0, 1000]);
    this.xScale = d3
      .scaleTime()
      .domain([
        new Date(minX * 3600 * 24 * 1000),
        new Date(maxX * 3600 * 24 * 1000),
      ])
      .range([0, 1000]);
    this.yScale = d3
      .scaleLinear()
      .domain([minY, maxY])
      .range([500, 0]);
    this.yScaleC = d3
      .scaleLinear()
      .domain([minY, maxY])
      .range([500, 0]);

    let result = data.map((line) => {
      let res = [];
      line[1].forEach((d, i) => {
        res.push({ x: xScaleData(d), y: this.yScale(line[2][i]) });
      });
      return res;
    });
    // let tmpResult = [];
    // for (let i = 0; i < 10; i++) {
    //   for (let j = 0; j < result.length; j++) {
    //     tmpResult.push(result[j]);
    //   }
    // }
    // for (let i = 0; i < 1000000; i++) {
    //   let ret = [];
    //   for (let j = 0; j < 11; j++) {
    //     ret.push({x: 500/ 10 * j, y: Math.random() * 1000});
    //   }
    //   tmpResult.push(ret);
    // }
    // result = tmpResult;
    // result = [...result, ...result, ...result.slice(0, 10000 - result.length * 2)];
    // let sumLength = 0;
    // sumLength = result.reduce((p, v) => p + v.length, 0);
    console.log(result);
    unobserve.result = result;
    // console.log('Point count', sumLength);
    let drawMode = "all";
    let reverseY = false;
    //#endregion

    //#region init tree
    // let pointer = data[1][0];
    // let previous = [];
    // for (let line of data.slice(1)) {
    //   if (line[0] !== pointer) {
    //     pointer = line[0];
    //     result.push(previous);
    //     previous = [];
    //   }
    //   const date = new Date(line[1]);
    //   const x = (Math.floor(date / 1000 / 60 / 60 / 24) - 13179) / 4.179;
    //   const y = parseFloat(line[2]) / 0.13902;
    //   previous.push({ x, y });
    // }

    this.tree = new KDTree(result);
    // this.tree.buildKDTree();

    // tree.render(
    //   document.getElementById("canvas"),
    //   [
    //     [0, 1000],
    //     [0, 500],
    //   ],
    //   [
    //     [0, 1000],
    //     [0, 500],
    //   ],
    //   [[1]]
    // ); // GPU will be faster
    // In order to have a high performance, we use JS fallback instead
    this.renderAllDensity();
    this.renderDensity();
    //#endregion

    //#region init helpers
    unobserve.selectionLayerContext = document
      .getElementById("selectionLayer")
      .getContext("2d");
    unobserve.mouseLayerContext = document
      .getElementById("mouseLayer")
      .getContext("2d");
    unobserve.repLayerContext = document
      .getElementById("rep_layer")
      .getContext("2d");
    unobserve.rawLinesLayerContext = document
      .getElementById("raw_lines")
      .getContext("2d");
    this.svg = d3.select(document.getElementById("axisHelper"));
    this.cursorHelper = d3.select(document.getElementById("cursorHelper"));

    const xAxis = d3.axisBottom(this.xScale);
    const xAxisR = d3.axisTop(this.xScale);
    const yAxis = d3.axisLeft(this.yScale);
    unobserve.yAxis = yAxis;
    unobserve.xAxis = xAxis;
    unobserve.xAxisR = xAxisR;

    this.svg
      .append("g")
      .attr("id", "xaxis")
      .attr("transform", "translate(30,520)")
      .call(xAxis);
    // svg.append("g").attr("transform", "translate(30,0)").call(yAxis);
    this.svg
      .append("g")
      .attr("id", "yaxis")
      .attr("transform", "translate(30,20)")
      .call(yAxis);

    // document.getElementById("hint").style.display = "none";
    // document.getElementById("canvas").style.visibility = "visible";
    // document.getElementById("controller").style.display = "block";
    //#endregion

    //#region init listeners
    // document.getElementById("dist_cal").addEventListener("change", () => {
    //   renderBoxes();
    // });
    document.getElementById("canvas").addEventListener("mousedown", (e) => {});
    document.getElementById("canvas").addEventListener("mouseup", (e) => {});

    document.getElementById("canvas").addEventListener("wheel", (e) => {});
    document.getElementById("canvas").addEventListener("mousemove", (e) => {});

    document.getElementById("canvas").addEventListener("contextmenu", (e) => {
      // e.preventDefault();
      // if (drawMode === "all") {
      //   document.getElementById("render_res").click();
      // } else if (drawMode === "res") {
      //   document.getElementById("render_all").click();
      // }
    });

    // document.getElementById("render_all").addEventListener("click", () => {
    //   drawMode = "all";
    //   document.getElementById("render_all").style.background = "deepskyblue";
    //   document.getElementById("render_res").style.background = "gainsboro";
    //   renderDensity();
    //   renderBoxes();
    // });

    // document.getElementById("render_res").addEventListener("click", () => {
    //   if (document.getElementById("result").innerText === "(empty)") return;
    //   drawMode = "res";
    //   document.getElementById("render_res").style.background = "deepskyblue";
    //   document.getElementById("render_all").style.background = "gainsboro";
    //   initCanvas(selectionLayerContext);
    //   initCanvas(mouseLayerContext);
    //   initCanvas(repLayerContext);
    //   renderDensity();
    //   renderBoxes();
    // });
    //
    // document.getElementById("colormap").addEventListener("change", () => {
    //   colormapIndexCache = document.getElementById("colormap").value;
    //   initDensityCache = null;
    //   renderDensity();
    // });

    // document
    //     .getElementById("line_mode")
    //     .addEventListener("change", function () {
    //       if (this.value !== "rep") {
    //         document.getElementById("rep_cont").style.display = "none";
    //       } else {
    //         document.getElementById("rep_cont").style.display = "block";
    //       }
    //       renderBoxes();
    //     });
    //
    // document.getElementById("rep_count").addEventListener("change", () => {
    //   renderBoxes();
    // });
    //
    // document
    //     .getElementById("show-all-clusters")
    //     .addEventListener("change", () => {
    //       renderBoxes();
    //     });
    //#endregion

    //#region init functions

    //#endregion

    // renderQuerys();
    this.renderBoxes();
    this.drawRawLines();
    this.rearrangeLayer(this.layers);
    this.cnt++;
    // console.log(this.layers);
    this.colormapIndexCache = 1;
    this.renderColorMap();
    // const colormapList = document.querySelector('#colormap > div.ivu-select-dropdown > ul.ivu-select-dropdown-list');

    const table = document.querySelector(
      "#app > div > div.ivu-layout-content > div:nth-child(2) > div > div > div > div > div.ivu-table-wrapper.ivu-table-wrapper-with-border > div.ivu-table.ivu-table-default.ivu-table-border"
    );
    const tableId = document.getElementById("informationTable");
    tableId.addEventListener("mousemove", (e) => {
      let ele = null;
      if (e.path.length >= 18) ele = e.path[e.path.length - 18];
      if (
        !ele ||
        !(
          ele.tagName.toLowerCase() === "tr" &&
          ele.parentNode.tagName.toLowerCase() === "tbody"
        )
      ) {
        this.hoveringInd = null;
        this.renderBoxes("mouseLayer");
      } else {
        let ind;
        const children = ele.parentNode.children;
        let counter = 0;
        for (let i = 0; i < children.length; i++) {
          const e = children[i];
          if (e.className?.includes("ivu-table-row")) {
            counter++;
          }
          if (e === ele) {
            ind = counter - 1;
            break;
          }
        }
        if (ind >= unobserve.querys.length) {
          this.renderBoxes("mouseLayer");
          this.hoveringInd = null;
          return;
        }
        this.hoveringQuery(ind);
      }
    });

    tableId.addEventListener("mouseleave", () => {
      this.renderBoxes("mouseLayer");
      this.hoveringInd = null;
    });
  },
  beforeDestroy() {
    if (this.contextHandler) {
      this.contextHandler.destroy();
    }
  },
};
</script>

<style lang="scss">
.control-panel {
  display: flex;
  flex-direction: column;
  margin-left: 50px;

  > * {
    margin-bottom: 8px !important;
  }
}

.color-map {
  //background-image: linear-gradient(
  //        to right,
  //        #fcfdbf,
  //        #fece91 10%,
  //        #fe9f6d 20%,
  //        #f76f5c 30%,
  //        #de4968 40%,
  //        #b6377a 50%,
  //        #8c2981 60%,
  //        #651a80 70%,
  //        #3b0f70 80%,
  //        #150e37 90%,
  //        #000004
  //);
  display: inline-block;
  width: 200px;
  height: 32px;
  margin: 0 10px;
  vertical-align: middle;
  border-radius: 4px;
}

.select-colormap {
  width: 90px;
  display: inline-block;
  vertical-align: middle;
  // margin: 0 7px;
}

#informationTable {
  > .ivu-table {
    > .ivu-table-body {
      > table > .ivu-table-tbody {
        > tr.ivu-table-row-hover {
          outline: 2px solid red;
          outline-offset: -2px;

          > td {
            background: transparent;
          }
        }

        > tr.selected-table-row td {
          background: #d3ebff;
        }

        .ivu-btn-ghost.ivu-btn-default {
          color: #000;
          border-color: #888;
        }
      }
    }
  }
}

#colormap {
  width: 200px;
  position: absolute;
  left: 107px;
  top: 0;

  .ivu-select-selection {
    background: transparent;
    border: none;

    .ivu-select-selected-value,
    .ivu-select-placeholder {
      display: none;
    }
  }
}
</style><|MERGE_RESOLUTION|>--- conflicted
+++ resolved
@@ -2475,18 +2475,10 @@
       const tempCanvas = document.createElement("canvas");
       tempCanvas.width = 1000;
       tempCanvas.height = 500;
-<<<<<<< HEAD
       const tempContext = tempCanvas.getContext('2d');
       tempContext.globalCompositeOperation = 'lighter';
       tempContext.strokeStyle = '#010101';
       for (let seg of this.tree.segs) {
-=======
-      const tempContext = tempCanvas.getContext("2d");
-      tempContext.globalCompositeOperation = "lighter";
-      tempContext.strokeStyle = "#010101";
-      for (let id of ids) {
-        const line = unobserve.result[id];
->>>>>>> a2aa976e
         tempContext.beginPath();
         tempContext.moveTo(seg[0].x, seg[0].y);
         tempContext.lineTo(seg[1].x, seg[1].y);
