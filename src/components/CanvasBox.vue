<template>
  <div>
    <div
      style="display:flex;flex-direction:row;align-items:center;margin:15px 0 15px 20px;position:relative"
    >
      <div
        style="width: 1000px; height: 500px; opacity: 0; pointer-events: none;"
      ></div>
      <canvas
        id="canvas"
        width="1000"
        height="500"
        style="transform: scaleY(1); position: absolute; left: 0; top: 0;"
        @mousedown="canvasMousedown"
        @mouseup="canvasMouseup"
        @mousemove="canvasMousemove"
        @wheel="canvasWheel"
        @contextmenu="mouseContextmenu"
      ></canvas>
      <canvas
        id="selectionCanvas"
        width="1000"
        height="500"
        style="transform: scaleY(1); position: absolute; left: 0; top: 0; pointer-events: none;"
      >
      </canvas>
      <canvas
        id="selectionLayer"
        width="1000"
        height="500"
        style="
          transform: scaleY(1);
          position: absolute;
          left: 0;
          top: 0;
          pointer-events: none;
        "
      ></canvas>
      <canvas
        id="rep_layer"
        width="1000"
        height="500"
        style="transform: scaleY(1); position: absolute; left: 0; top: 0; pointer-events: none;"
      >
      </canvas>
      <canvas
        id="raw_lines"
        width="1000"
        height="500"
        style="transform: scaleY(1); position: absolute; left: 0; top: 0; pointer-events: none;"
      >
      </canvas>
      <canvas
        id="mouseLayer"
        width="1000"
        height="500"
        style="
          transform: scaleY(1);
          position: absolute;
          left: 0;
          top: 0;
          pointer-events: none;
          z-index: 999;
        "
      ></canvas>
      <svg
        id="axisHelper"
        width="1030"
        height="540"
        style="
          position: absolute;
          left: -30px;
          top: -20px;
          pointer-events: none;
          color: black;
          z-index: 999;
        "
      >
        <g id="cursorHelper" transform="translate(30,20)">
          <line stroke="black" stroke-dasharray="10 5"></line>
          <line stroke="black" stroke-dasharray="10 5"></line>
          <text font-size="12px"></text>
          <text font-size="12px"></text>
        </g>
      </svg>
      <!--      <canvas-->
      <!--        ref="canvas"-->
      <!--        width="1000"-->
      <!--        height="500"-->
      <!--        :style="{-->
      <!--          width: '1000px',-->
      <!--          height: '500px',-->
      <!--          cursor,-->
      <!--          transform: `scaleY(${upsideDownFactor})`,-->
      <!--        }"-->
      <!--        @mousedown="startMouse"-->
      <!--        @mousemove="moveMouse"-->
      <!--        @click="angleConfirm"-->
      <!--      ></canvas>-->
      <!--      <canvas-->
      <!--        ref="canvasRawLine"-->
      <!--        width="1000"-->
      <!--        height="500"-->
      <!--        style="width:1000px;height:500px;pointer-events:none;position:absolute;top:0;left:0"-->
      <!--        :style="{-->
      <!--          transform: `scaleY(${upsideDownFactor})`,-->
      <!--        }"-->
      <!--      ></canvas>-->
      <!--      <canvas-->
      <!--        ref="canvasOverlay"-->
      <!--        width="1000"-->
      <!--        height="500"-->
      <!--        style="width:1000px;height:500px;pointer-events:none;position:absolute;top:0;left:0"-->
      <!--        :style="{-->
      <!--          transform: `scaleY(${upsideDownFactor})`,-->
      <!--        }"-->
      <!--      ></canvas>-->
      <div
        ref="axisTop"
        style="width:1000px;height:30px;position:absolute;top:-30px;left:0"
      ></div>
      <div
        ref="axisBottom"
        style="width:1000px;height:30px;position:absolute;bottom:-30px;left:0"
      ></div>
      <div
        ref="axisLeft"
        style="width:30px;height:500px;position:absolute;top:0px;left:-30px"
      ></div>
      <div class="control-panel">
        <div>
          <span>Filter line by: </span>
          <RadioGroup v-model="filterMode" type="button">
            <!-- <Radio label="knn">KNN</Radio>
            <Radio label="rnn">Radius</Radio> -->
            <Radio label="brush">Brush</Radio>
            <Radio label="ang">Angle</Radio>
            <Radio label="attr">Attr</Radio>
          </RadioGroup>
        </div>
        <!-- <div>
          <span>Switch brush query method: </span>
          <RadioGroup v-model="brushMethod" type="button" size="small">
            <Radio label="tree">KD Tree</Radio>
            <Radio label="seq">Seq</Radio>
            <Radio label="new">Inc</Radio>
          </RadioGroup>
        </div> -->
        <div v-if="filterMode === 'attr'" style="margin-left: 2em;">
          <Form>
            <FormItem label="Attribute Column">
              <Select
                v-model="attributeColumn"
                placeholder="Choose a column for attribute filtering"
              >
                <Option
                  v-for="header in headers"
                  :value="header.key"
                  :key="header.title"
                  >{{ header.title }}</Option
                >
              </Select>
            </FormItem>
            <FormItem label="Value">
              <AutoComplete
                v-model="attributeValue"
                :data="attributeData"
                @on-search="handleSearch"
              ></AutoComplete>
            </FormItem>
            <Button type="info" style="float: right" @click="addAttrQuery"
              >add attribute query</Button
            >
          </Form>
          <!--          <span>Column Name</span>-->
          <!--          <span>Attribute Value</span>-->
        </div>
        <div>
          <span>Representative line parameters: </span>
          <!-- <RadioGroup v-model="rawMode" type="button">
          <Radio label="null">Null</Radio>
          <Radio label="cur">Hover</Radio>
          <Radio label="out">Min</Radio>
          <Radio label="rep">Max</Radio>
        </RadioGroup> -->
        </div>
        <div v-if="rawMode == 'rep'" style="margin-left:2em">
          <div style="display:flex;align-items:center">
            <span style="margin-right:8px">Line count</span>
            <Slider
              v-model="repCount"
              :min="1"
              :max="20"
              :step="1"
              show-tip="never"
              style="flex-grow:1"
            />
            <span style="margin-left:8px">{{ repCount }}</span>

            <span style="margin-right:8px; margin-left: 12px;">Diverse</span>
            <Slider
              v-model="diverse"
              :min="0"
              :max="1"
              :step="0.001"
              show-tip="never"
              style="flex-grow:1"
            />
          </div>
          <div style="display:flex;align-items:center"></div>
        </div>
        <!--        <div v-if="rawMode != 'null'">-->
        <!--          <div v-for="i in [0, 1, 2]" :key="i">-->
        <!--            <span-->
        <!--            ><ColorPicker v-model="colorMap[i]" recommend alpha></ColorPicker-->
        <!--            ></span>-->
        <!--            <Poptip-->
        <!--                trigger="hover"-->
        <!--                placement="bottom-end"-->
        <!--                :width="800"-->
        <!--                title="Data preview"-->
        <!--                @on-popper-show="previewIndex = rawLines[i]"-->
        <!--            >-->
        <!--              <span style="margin-left:12px" v-if="i < rawLineNames.length">{{-->
        <!--                  rawLineNames[i]-->
        <!--                }}</span>-->
        <!--              <div slot="content">-->
        <!--                <Table :columns="headers" :data="previewData" />-->
        <!--              </div>-->
        <!--            </Poptip>-->
        <!--          </div>-->
        <!--        </div>-->
        <div style="position:relative">
          <div class="select-colormap">
            <span style="margin:0">Colormap:</span>
            <Select
              id="colormap"
              placeholder="Choose colormap"
              v-model="colormapIndexCache"
            >
              <Option value="0">viridis</Option>
              <Option value="1" selected>magma</Option>
              <Option value="2">inferno</Option>
              <Option value="3">plasma</Option>
              <Option value="4">cividis</Option>
              <Option value="5">turbo</Option>
              <Option value="6">bluegreen</Option>
              <Option value="7">bluepurple</Option>
              <Option value="8">goldgreen</Option>
              <Option value="9">goldorange</Option>
              <Option value="10">goldred</Option>
              <Option value="11">greenblue</Option>
              <Option value="12">orangered</Option>
              <Option value="13">purplebluegreen</Option>
              <Option value="14">purpleblue</Option>
              <Option value="15">purplered</Option>
              <Option value="16">redpurple</Option>
              <Option value="17">yellowgreenblue</Option>
              <Option value="18">yellowgreen</Option>
              <Option value="19">yelloworangebrown</Option>
              <Option value="20">yelloworangered</Option>
            </Select>
          </div>
          <span>1</span>
          <span class="color-map" id="color-map"></span>
          <InputNumber
            :min="1"
            v-model="maxDensity"
            :active-change="false"
            style="width: 50px"
          />
        </div>

        <!-- <Button icon="md-cloud-download" type="primary" @click="exportFig"
        >export figure
        </Button
        > -->
        <div>
          <span>Layers:</span>
        </div>
        <div style="margin-left:2em">
          <draggable v-model="layers">
            <div
              v-for="layer in layers"
              :key="layer.id"
              style="display:flex;align-items:center;border:1px solid #dcdee2;margin-top:4px;background:white;cursor:pointer;border-radius:4px;padding:0 8px"
            >
              <Icon type="md-menu" style="cursor:move" />
              <p style="width:170px;padding-left: 12px">
                {{ layer.name }}
              </p>
              <Icon
                :type="layer.opacity === 0 ? 'md-eye-off' : 'md-eye'"
                :style="{ opacity: layer.opacity * 0.7 + 0.3 }"
                @click="layer.opacity = layer.opacity === 0 ? 1 : 0"
              />
              <Slider
                v-model="layer.opacity"
                :min="0"
                :max="1"
                :step="0.01"
                show-tip="never"
                style="flex-grow:1; margin-left:12px;margin-right:8px"
              />
            </div>
          </draggable>
        </div>

        <!-- <Button icon="ios-apps" type="primary" @click="showRepData"
          >view selected data
        </Button> -->

        <div>
          <span>Show value of cursor:</span>
          <iSwitch style="margin-left:12px" v-model="showCursorValue" />
        </div>
        <div>
          <span>Reverse y-axis:</span>
          <iSwitch style="margin-left:12px" v-model="upsideDown" />
        </div>
        <div>
          <span>Normalize density:</span>
          <iSwitch style="margin-left:12px" v-model="normalizeDensity" />
        </div>
        <div>
          <span>Enlarge Axis Font Size:</span>
          <iSwitch style="margin-left:12px" v-model="enlargeFont" />
        </div>
      </div>
    </div>
    <Table
      :row-class-name="calClassName"
      border
      :columns="tableColumns"
      :data="cnt + 1 && tableData"
      :on-current-change="hoveringQuery"
      id="informationTable"
      style="margin-top: 30px"
    >
      <template slot-scope="{ row, index }" slot="name">
        <p
          v-if="index >= tableData.length - 2"
          style="font-style:italic;font-weight:700"
        >
          {{ row.name }}
        </p>
        <div v-else>{{ row.name }}</div>
      </template>
      <template slot-scope="{ row, index }" slot="op">
        <Button
          ghost
          :type="row.query === selectedQuery ? 'primary' : 'default'"
          size="small"
          style="margin-right: 5px"
          @click="selectedQuery = row.query"
          >Explore
        </Button>
        <Button
          type="warning"
          style="margin-right: 5px"
          size="small"
          v-if="index < tableData.length - 2"
          >Invisible
        </Button>
        <Button
          type="error"
          size="small"
          v-if="index < tableData.length - 2"
          @click="deleteQuery(index)"
          >Delete
        </Button>
      </template>
    </Table>
    <Button
      type="error"
      size="small"
      style="float: right; margin: 20px"
      @click="deleteAllQuery"
    >
      Delete all Querys
    </Button>
    <Modal v-model="repModal" width="1000" :closable="false">
      <p slot="header" style="color:dodgerblue;text-align:center">
        <Icon type="ios-information-circle"></Icon>
        <span>Representative Line Information</span>
      </p>
      <Table border :columns="repColumns" :data="repStaticInformation"> </Table>
      <div slot="footer">
        <Button type="primary" size="large" long @click="repModal = false"
          >Confirm</Button
        >
      </div>
    </Modal>
  </div>
</template>

<script>
import draggable from 'vuedraggable';
import { exportCanvas } from '../core/utils';
import unobserve from '../store';
import render from '../core';
import * as d3 from 'd3';
import expandRow from '@/components/expandRow';
import {
  calculateCurvature,
  calculateDifference,
  dist2,
  eq,
  getAngle2,
  lineRectCollide,
  lineSegmentsCollide,
  mix,
  movePoint,
  sqr,
  updatePoint,
} from '@/core/util';
import KDTree from '../core/kdtree';
import seedrandom from 'seedrandom';
import moment from 'moment';
import { brensenham } from '../core/util';

export default {
  props: {
    timeIndex: Number,
    valueIndex: Number,
    timeName: String,
    valueName: String,
    filter: Float32Array,
    // layers: Array,
    // headers: Array,
  },
  components: {
    draggable,
  },
  data() {
    return {
      canvas: null,
      contextHandler: null,
      canvasContext: null,
      rawLineContext: null,
      filterMode: 'brush',
      brushMethod: 'tree',
      rawMode: 'rep',
      repCount: 3,
      diverse: 0.1,
      cursor: 'crosshair',
      mouseDown: false,
      listener: null,
      hoverListener: null,
      hoveringInd: null,
      coord: [0, 0, 0, 0, 0],
      boxes: [],
      maxDensity: null,
      rawLines: [],
      colorMap: ['aqua', 'limegreen', 'lightgreen'],
      upsideDown: false,
      showCursorValue: true,
      normalizeDensity: true,
      enlargeFont: false,
      headers: [],
      previewIndex: -1,
      selectedQuery: '$int',
      tableColumns: [
        {
          type: 'expand',
          width: 50,
          render: (h, params) =>
            h(expandRow, {
              props: {
                row: params.row.reps,
              },
            }),
        },
        { title: 'Query', align: 'center', slot: 'name' },
        // { title: 'Min start time', align: 'center', key: 'minT' },
        // { title: 'Max start time', align: 'center', key: 'maxT' },
        { title: 'Count', align: 'center', key: 'count' },
        { title: 'Min value', align: 'center', key: 'minV' },
        { title: 'Max value', align: 'center', key: 'maxV' },
        { title: 'Mean value', align: 'center', key: 'mean' },
        { title: 'Variance', align: 'center', key: 'var' },
        { title: 'Operations', align: 'center', slot: 'op', width: 250 },
      ],
      repColumns: [
        { title: 'Index num.', align: 'center', key: 'name' },
        { title: 'Min start time', align: 'center', key: 'minT' },
        { title: 'Max start time', align: 'center', key: 'maxT' },
        { title: 'Min value', align: 'center', key: 'minV' },
        { title: 'Max value', align: 'center', key: 'maxV' },
        { title: 'Mean value', align: 'center', key: 'mean' },
      ],
      layers: [
        {
          id: 'rep_layer',
          name: 'representative line',
          opacity: 1,
        },
        {
          id: 'selectionCanvas',
          name: 'selected density',
          opacity: 0,
        },
        {
          id: 'selectionLayer',
          name: 'selected line',
          opacity: 0.4,
        },
        {
          id: 'canvas',
          name: 'density',
          opacity: 1,
        },
        {
          id: 'raw_lines',
          name: 'raw line',
          opacity: 0,
        },
      ],
      colormapIndexCache: 1,
      initDensityCache: null,
      initDensityBufferCache: null,
      initDensityMaxCache: 0,
      currentDensityMax: 0,
      currentDensity: null,
      distanceCache: {},
      colorCache: {},
      querys: [],
      preview: null,
      modify: null,
      mark: false,
      selectionLayerContext: null,
      repLayerContext: null,
      rawLinesLayerContext: null,
      mouseLayerContext: null,
      queryResult: [],
      xScale: null,
      yScaleC: null,
      yScale: null,
      cursorHelper: null,
      svg: null,

      tree: null,
      cnt: 0,
      renderSelectedDensity: 0,

      // representative line presentation
      repModal: false,
      repStaticInformation: [],

      attributeColumn: null,
      attributeValue: null,
      attributeData: [],
    };
  },
  computed: {
    rawLineNames() {
      return [...this.rawLines].map((i) => unobserve.aggregatedData[i].key);
    },
    upsideDownFactor() {
      return this.upsideDown ? -1 : 1;
    },
    previewData() {
      if (this.previewIndex < 0) return [];
      return [...unobserve.aggregatedData[this.previewIndex].ref]
        .slice(0, 6)
        .map((i, ii) =>
          ii == 5 ? this.headers.map((_) => '...') : unobserve.data[i]
        );
    },
    tableData() {
      if (!this.cnt) {
        return [];
      }
      let res = [];
      let mp = {
        brush: 'Brush',
        ang: 'Angle',
        knn: 'KNN',
        rnn: 'Radius',
        attr: 'Attribute',
      };
      for (let i = 0; i < unobserve.querys.length; i++) {
        if (!unobserve.querys[i].reps)
          unobserve.querys[i].reps = this.calcRepLines([
            ...unobserve.querys[i].cache,
          ]);
        res.push({
          query: i,
          name: mp[unobserve.querys[i].type],
          ...this.getStaticInformation([...unobserve.querys[i].cache]),
          reps: unobserve.querys[i].reps.map((id) => {
            return {
<<<<<<< HEAD
              name: unobserve.aggregatedData[id].key,
              color: `rgb(${this.getColor(id).join(",")})`,
=======
              name: id,
              color: `rgb(${this.getColor(id).join(',')})`,
>>>>>>> ee75fddf
              ...this.getStaticInformation([id]),
            };
          }),
        });
      }

      console.log('this is unoberserve interResult');
      console.log(unobserve.interResult);
      unobserve.interReps = this.calcRepLines(unobserve.interResult);
      res.push({
        query: '$int',
        name: 'intersection',
        ...this.getStaticInformation(unobserve.interResult),
        reps: unobserve.interReps.map((id) => {
          return {
            name: id,
            color: `rgb(${this.getColor(id).join(',')})`,
            ...this.getStaticInformation([id]),
          };
        }),
      });

      unobserve.unionReps = this.calcRepLines(unobserve.unionResult);
      res.push({
        query: '$uni',
        name: 'union',
        ...this.getStaticInformation(unobserve.unionResult),
        reps: unobserve.unionReps.map((id) => {
          return {
            name: id,
            color: `rgb(${this.getColor(id).join(',')})`,
            ...this.getStaticInformation([id]),
          };
        }),
      });
      console.log(res);

      return res;
    },
  },
  watch: {
    enlargeFont(newValue) {
      if (newValue) {
        this.svg.select('#xaxis').attr('font-size', '14px');
        this.svg.select('#yaxis').attr('font-size', '14px');
      }
      else {
        this.svg.select('#xaxis').attr('font-size', '10px');
        this.svg.select('#yaxis').attr('font-size', '10px');
      }
    },
    colormapIndexCache(value) {
      console.log(value);
      this.renderColorMap();
      this.renderDensity();
      this.renderAllDensity();
    },
    repCount(value) {
      this.renderBoxes();
    },
    layers: {
      deep: true,
      handler(value) {
        unobserve.layers = value;
        this.rearrangeLayer(value);
        for (let i in value) {
          const layer = value[i];
          if (layer.id === 'selectionCanvas') {
            if (!this.renderSelectedDensity && layer.opacity > 0)
              this.renderDensity();
            this.renderSelectedDensity = layer.opacity > 0;
          }
        }
      },
    },
    showCursorValue() {
      this.svg
        .select('#cursorHelper')
        .selectAll('line')
        .attr('x1', 0)
        .attr('y1', 0)
        .attr('x2', 0)
        .attr('y2', 0);
      this.svg
        .select('#cursorHelper')
        .selectAll('text')
        .attr('x', 0)
        .attr('y', 0)
        .text('');
    },
    upsideDown(value) {
      unobserve.upsideDown = value;
      this.svg
        .select('#cursorHelper')
        .selectAll('line')
        .attr('x1', 0)
        .attr('y1', 0)
        .attr('x2', 0)
        .attr('y2', 0);
      this.svg
        .select('#cursorHelper')
        .selectAll('text')
        .attr('x', 0)
        .attr('y', 0)
        .text('');
      this.setReverseY(value);
    },
    filter(value) {
      this.contextHandler.rerender(value);
      this.getTopK();
    },
    contextHandler() {
      if (this.filter) {
        this.contextHandler.rerender(this.filter);
      }
    },
    filterMode() {
      // this.resetFilter();
    },
    rawMode() {
      this.getTopK();
    },
    maxDensity() {
      this.renderAllDensity();
    },
    diverse() {
      // this.getTopK();
      clearTimeout(unobserve.diverseChange);
      unobserve.diverseChange = setTimeout(() => {
        this.renderBoxes();
      }, 50);
      // this.drawLine();
    },
    selectedQuery(newValue, oldValue) {
      if (newValue === oldValue) return;
      this.renderBoxes();
      this.renderDensity();
    },
    colorMap() {
      const kArray = this.rawLines;
      this.rawLineContext.clearRect(0, 0, 1000, 500);
      const colorMap = this.colorMap;
      for (let i = 0; i < kArray.length; i++) {
        const data = unobserve.aggregatedData[kArray[i]];
        this.rawLineContext.globalAlpha = 1;
        this.rawLineContext.strokeStyle = colorMap[i % 3];
        this.rawLineContext.lineWidth = 2;
        this.rawLineContext.beginPath();
        this.rawLineContext.moveTo(
          (data[this.timeIndex][0] / this.contextHandler.maxX) * 1000,
          500 - (data[this.valueIndex][0] / this.contextHandler.maxY) * 500
        );
        for (let j = 0; j < data[this.timeIndex].length; j++) {
          this.rawLineContext.lineTo(
            (data[this.timeIndex][j] / this.contextHandler.maxX) * 1000,
            500 - (data[this.valueIndex][j] / this.contextHandler.maxY) * 500
          );
        }
        this.rawLineContext.stroke();
      }
    },
    normalizeDensity() {
      this.renderAllDensity(true);
    },
  },
  methods: {
    leaveQuery(index) {
      this.mark = false;
      this.renderBoxes('mouseLayer');
    },
    handleSearch(value) {
      console.log(value);
      if (this.attributeColumn === undefined || !value.length) {
        this.attributeData = [];
        return;
      }
      const name = unobserve.headers[this.attributeColumn];
      const datas = unobserve.headerMap.get(name);
      console.log(unobserve.headerMap);
      console.log(name, datas, this.attributeValue);
<<<<<<< HEAD
      this.attributeData = datas.filter(str => str.slice(0, value.length) === value).slice(0, 10);
=======
      this.attributeData = datas.filter(
        (str) => str.slice(0, value.length) === value
      );
>>>>>>> ee75fddf
    },
    hoveringQuery(index) {
      console.log(index);
      if (index >= unobserve.querys.length) return;
      this.hovering(index);
    },

    addAttrQuery() {
      unobserve.querys.push({
        type: 'attr',
        info: {
          ind: this.attributeColumn,
          val: this.attributeValue,
        },
      });
      // console.log(unobserve.querys);
      this.renderBoxes();
      this.cnt++;
    },

    deleteAllQuery() {
      unobserve.querys = [];
      this.renderBoxes();
      this.cnt++;
    },
    deleteQuery(query) {
      let flag = false;
      if (this.selectedQuery === query) {
        flag = true;
      }
      unobserve.querys.splice(query, 1);
      if (flag) this.selectedQuery = '$int';
      this.renderBoxes();
      this.cnt++;
      this.renderDensity();
    },

    // event handler part
    canvasMousedown(e) {
      if (e.button === 2) return;
      let startPoint = [e.offsetX, e.offsetY];
      let box = this.findBox(startPoint);
      if (box) {
        this.modify = box;
        this.preview = this.modify.instance;

        this.modify.lastPos = startPoint;
        if (this.modify.onBorder) {
          this.modify.type = 'resize';
        } else {
          this.modify.type = 'drag';
        }
        return;
      }
      if (this.filterMode === 'attr') return;
      this.preview = {
        // type: document.getElementById("mode").value,
        type: this.filterMode,
        start: startPoint,
      };
      unobserve.preview = this.preview;
      if (this.preview.type === 'knn') {
        this.preview.n = 5;
      } else if (this.preview.type === 'rnn') {
        this.preview.n = 10;
      } else if (this.preview.type === 'ang') {
        this.preview.n = 5;
      }
    },

    canvasMouseup(e) {
      if (e.button === 2 || !this.preview) return;
      if (this.modify) {
        unobserve.querys[this.modify.i] = this.preview;
        this.modify = this.preview = null;
      } else if (this.filterMode === 'attr') {
        return;
      } else {
        const point = [e.offsetX, e.offsetY];
        if (this.preview.type === 'knn' || this.preview.type === 'rnn') {
          this.preview.start = point;
        } else if (
          this.preview.type === 'brush' ||
          this.preview.type === 'ang'
        ) {
          this.preview.end = point;
        }
        this.preview.cache = null;
        this.preview.reps = null;
        unobserve.querys.push(this.preview);
        this.preview = null;
      }
      unobserve.preview = this.preview;
      console.time('render Density in mouseup');
      this.renderDensity();
      console.timeEnd('render Density in mouseup');
      // renderQuerys();

      console.time('renderBoxes in mouseup');
      this.renderBoxes();
      console.timeEnd('renderBoxes in mouseup');
      this.cnt++;
    },

    canvasWheel(e) {
      const pointer = [e.offsetX, e.offsetY];
      const res = this.findBox(pointer);
      if (res) {
        e.preventDefault();
        const query = res.instance;
        const sign = Math.sign(e.deltaY);
        if (
          query.type === 'knn' ||
          query.type === 'rnn' ||
          query.type === 'ang'
        ) {
          if (query.type === 'ang')
            query.n = Math.min(Math.max(1, query.n - sign), 180);
          else query.n = Math.max(query.n - Math.sign(e.deltaY), 0);
          query.cache = null;
          query.reps = null;
          console.log(query.n);
        }
        // renderQuerys();
        clearTimeout(unobserve.async);
        unobserve.async = setTimeout(() => {
          this.renderBoxes();
        }, 10);
        // this.renderBoxes();
        this.cnt++;
      }
    },

    canvasMousemove(e) {
      const point = [e.offsetX, e.offsetY];
      this.renderAxisHelper(e);
      if (!this.preview) {
        this.findBox(point);
        return;
      }
      if (this.modify) {
        if (this.modify.type === 'resize') {
          if (this.preview.type === 'brush') {
            updatePoint(this.preview.end, this.modify.lastPos, point);
            updatePoint(this.preview.start, this.modify.lastPos, point);
          } else if (this.preview.type === 'ang') {
            this.preview.end[0] = point[0];
            this.preview.end[1] += point[1] - this.modify.lastPos[1];
          }
        } else {
          const offsetX = point[0] - this.modify.lastPos[0],
            offsetY = point[1] - this.modify.lastPos[1];

          if (this.preview.type === 'brush' || this.preview.type === 'ang') {
            movePoint(this.preview.end, offsetX, offsetY);
          }
          movePoint(this.preview.start, offsetX, offsetY);
        }

        this.modify.lastPos = point;
      } else {
        if (this.preview.type === 'knn' || this.preview.type === 'rnn') {
          this.preview.start = point;
        } else if (
          this.preview.type === 'brush' ||
          this.preview.type === 'ang'
        ) {
          this.preview.end = point;
        }
      }
      this.preview.cache = null;
      console.time('renderBoxes');
      clearTimeout(unobserve.async);
      unobserve.async = setTimeout(() => {
        this.renderBoxes();
      }, 10);
      this.renderBoxes();
      console.timeEnd('renderBoxes');
    },

    mouseContextmenu(e) {
      e.preventDefault();
    },

    hoverLines(e) {
      const x = e.offsetX;
      const y = e.offsetY;
      const kArray = this.contextHandler
        .filterRange(
          (x - 5) / 1000,
          (x + 5) / 1000,
          1 - (y + 5) / 500,
          1 - (y - 5) / 500
        )
        .filter((x) => !this.filter || this.filter.includes(x))
        .slice(0, 3);
      this.rawLineContext.clearRect(0, 0, 1000, 500);
      const colorMap = this.colorMap;
      for (let i = kArray.length - 1; i >= 0; i--) {
        const data = unobserve.aggregatedData[kArray[i]];
        this.rawLineContext.globalAlpha = 1;
        this.rawLineContext.strokeStyle = colorMap[i % 3];
        this.rawLineContext.lineWidth = 2;
        this.rawLineContext.beginPath();
        this.rawLineContext.moveTo(
          (data[this.timeIndex][0] / this.contextHandler.maxX) * 1000,
          500 - (data[this.valueIndex][0] / this.contextHandler.maxY) * 500
        );
        for (let j = 0; j < data[this.timeIndex].length; j++) {
          this.rawLineContext.lineTo(
            (data[this.timeIndex][j] / this.contextHandler.maxX) * 1000,
            500 - (data[this.valueIndex][j] / this.contextHandler.maxY) * 500
          );
        }
        this.rawLineContext.stroke();
      }
      this.rawLines = kArray;
    },
    getTopK() {
      let kArray = [];
      if (this.hoverListener) {
        this.$refs.canvas.removeEventListener('mousemove', this.hoverListener);
      }
      switch (this.rawMode) {
        case 'cur':
          this.hoverListener = this.hoverLines.bind(this);
          this.$refs.canvas.addEventListener('mousemove', this.hoverListener);
          break;
        case 'out':
          kArray = this.contextHandler.findKTop(false);
          break;
        case 'rep':
          kArray = this.contextHandler.findKTop(true, this.diverse);
          break;
      }
      this.rawLineContext.clearRect(0, 0, 1000, 500);
      const colorMap = this.colorMap;
      for (let i = kArray.length - 1; i >= 0; i--) {
        const data = unobserve.aggregatedData[kArray[i]];
        this.rawLineContext.globalAlpha = 1;
        this.rawLineContext.strokeStyle = colorMap[i % 3];
        this.rawLineContext.lineWidth = 2;
        this.rawLineContext.beginPath();
        this.rawLineContext.moveTo(
          (data[this.timeIndex][0] / this.contextHandler.maxX) * 1000,
          500 - (data[this.valueIndex][0] / this.contextHandler.maxY) * 500
        );
        for (let j = 0; j < data[this.timeIndex].length; j++) {
          this.rawLineContext.lineTo(
            (data[this.timeIndex][j] / this.contextHandler.maxX) * 1000,
            500 - (data[this.valueIndex][j] / this.contextHandler.maxY) * 500
          );
        }
        this.rawLineContext.stroke();
      }
      this.rawLines = kArray;
    },
    resetFilter() {
      this.$emit('filterChange', undefined);
      this.boxes = [];
      this.mouseDown = false;
      this.canvasContext.clearRect(0, 0, 1000, 500);
      this.coord = [0, 0, 0, 0, 0];
    },
    startMouse(e) {
      if (this.mouseDown) return;
      this.mouseDown = true;
      let x = e.offsetX,
        y = e.offsetY,
        flag = false;
      if (this.filterMode == 'rect') {
        x /= 1000;
        y = 1 - y / 500;
        for (let box of this.boxes) {
          if (
            (Math.abs(x - box[0]) <= 0.002 || Math.abs(x - box[1]) <= 0.002) &&
            y > box[2] &&
            y < box[3]
          ) {
            if (Math.abs(x - box[0]) <= 0.002) {
              this.mouseDown = 'left';
            } else {
              this.mouseDown = 'right';
            }
            flag = true;
          } else if (
            (Math.abs(y - box[2]) <= 0.004 || Math.abs(y - box[3]) <= 0.004) &&
            x > box[0] &&
            x < box[1]
          ) {
            if (Math.abs(y - box[2]) <= 0.004) {
              this.mouseDown = 'bottom';
            } else {
              this.mouseDown = 'top';
            }
            flag = true;
          } else if (x > box[0] && x < box[1] && y > box[2] && y < box[3]) {
            this.mouseDown = 'move';
            flag = true;
          }
          if (flag) {
            this.coord = [
              box[0] * 1000,
              500 - box[3] * 500,
              box[1] * 1000,
              500 - box[2] * 500,
              0,
            ];
            this.boxes.splice(this.boxes.indexOf(box), 1);
            let filterResult = undefined;
            this.boxes.forEach((b) => {
              let tmpResult = this.contextHandler.filterRange(...b);
              if (!filterResult) {
                filterResult = tmpResult;
              } else {
                filterResult = filterResult.filter((x) =>
                  tmpResult.includes(x)
                );
              }
            });
            this.$emit('filterChange', filterResult);
            break;
          }
        }
      } else {
        if (
          Math.abs(x - this.coord[0]) <= 2 &&
          Math.abs(y - this.coord[1]) <= 2
        ) {
          this.mouseDown = 'move';
          flag = true;
        } else if (
          Math.abs(x - this.coord[2]) <= 2 &&
          Math.abs(y - this.coord[3]) <= Math.abs(this.coord[4] - this.coord[3])
        ) {
          this.mouseDown = 'time';
          flag = true;
        } else if (
          x > this.coord[0] &&
          x < this.coord[2] &&
          y >
            (this.coord[1] * (this.coord[2] - x)) /
              (this.coord[2] - this.coord[0]) +
              ((this.coord[3] - Math.abs(this.coord[4] - this.coord[3])) *
                (x - this.coord[0])) /
                (this.coord[2] - this.coord[0]) &&
          y <
            (this.coord[1] * (this.coord[2] - x)) /
              (this.coord[2] - this.coord[0]) +
              ((this.coord[3] + Math.abs(this.coord[4] - this.coord[3])) *
                (x - this.coord[0])) /
                (this.coord[2] - this.coord[0])
        ) {
          this.mouseDown = 'angular';
          flag = true;
        }
      }
      if (!flag) {
        this.coord = [0, 0, 0, 0, 0];
        this.coord[0] = e.offsetX;
        this.coord[1] = e.offsetY;
      }
      this.listener = this.startFilter.bind(this);
      window.addEventListener('mouseup', this.listener);
    },
    drawBoxes() {
      for (let box of this.boxes) {
        this.canvasContext.fillRect(
          box[0] * 1000,
          500 - box[3] * 500,
          (box[1] - box[0]) * 1000,
          (box[3] - box[2]) * 500
        );
      }
    },
    cursorShape(e) {
      let x = e.offsetX,
        y = e.offsetY;
      switch (this.mouseDown) {
        case 'move':
          this.cursor = 'grabbing';
          return;
        case 'left':
        case 'right':
        case 'time':
          this.cursor = 'ew-resize';
          return;
        case 'top':
        case 'bottom':
        case 'angular':
        case 'range':
          this.cursor = 'ns-resize';
          return;
        case 'magnet':
        case true:
          this.cursor = 'crosshair';
          return;
        default:
          if (this.filterMode == 'rect') {
            x /= 1000;
            y = 1 - y / 500;
            for (let box of this.boxes) {
              if (
                (Math.abs(x - box[0]) <= 0.002 ||
                  Math.abs(x - box[1]) <= 0.002) &&
                y > box[2] &&
                y < box[3]
              ) {
                this.cursor = 'ew-resize';
                return;
              }
              if (
                (Math.abs(y - box[2]) <= 0.004 ||
                  Math.abs(y - box[3]) <= 0.004) &&
                x > box[0] &&
                x < box[1]
              ) {
                this.cursor = 'ns-resize';
                return;
              }
              if (x > box[0] && x < box[1] && y > box[2] && y < box[3]) {
                this.cursor = 'move';
                return;
              }
            }
          } else {
            if (
              Math.abs(x - this.coord[0]) <= 2 &&
              Math.abs(y - this.coord[1]) <= 2
            ) {
              this.cursor = 'move';
              return;
            }
            if (
              Math.abs(x - this.coord[2]) <= 2 &&
              Math.abs(y - this.coord[3]) <=
                Math.abs(this.coord[4] - this.coord[3])
            ) {
              this.cursor = 'ew-resize';
              return;
            }
            if (
              x > this.coord[0] &&
              x < this.coord[2] &&
              y >
                (this.coord[1] * (this.coord[2] - x)) /
                  (this.coord[2] - this.coord[0]) +
                  ((this.coord[3] - Math.abs(this.coord[4] - this.coord[3])) *
                    (x - this.coord[0])) /
                    (this.coord[2] - this.coord[0]) &&
              y <
                (this.coord[1] * (this.coord[2] - x)) /
                  (this.coord[2] - this.coord[0]) +
                  ((this.coord[3] + Math.abs(this.coord[4] - this.coord[3])) *
                    (x - this.coord[0])) /
                    (this.coord[2] - this.coord[0])
            ) {
              this.cursor = 'ns-resize';
              return;
            }
          }
          this.cursor = 'crosshair';
      }
    },
    moveMouse(e) {
      this.cursorShape(e);
      if (!this.mouseDown) return;
      if (this.mouseDown == 'magnet') {
        this.coord[4] = e.offsetY;
      } else if (this.mouseDown == 'move') {
        this.coord[0] += e.movementX;
        this.coord[2] += e.movementX;
        this.coord[1] += e.movementY * this.upsideDownFactor;
        this.coord[3] += e.movementY * this.upsideDownFactor;
        this.coord[4] += e.movementY * this.upsideDownFactor;
      } else if (this.mouseDown == 'left') {
        this.coord[0] = e.offsetX;
      } else if (this.mouseDown == 'right') {
        this.coord[2] = e.offsetX;
      } else if (this.mouseDown == 'bottom') {
        this.coord[3] = e.offsetY;
      } else if (this.mouseDown == 'top') {
        this.coord[1] = e.offsetY;
      } else if (this.mouseDown == 'time') {
        this.coord[2] = Math.max(this.coord[0] + 1, e.offsetX);
      } else if (this.mouseDown == 'angular') {
        this.coord[3] += e.movementY * this.upsideDownFactor;
        this.coord[4] += e.movementY * this.upsideDownFactor;
      } else {
        this.coord[2] = e.offsetX;
        this.coord[3] = e.offsetY;
      }
      this.canvasContext.clearRect(0, 0, 1000, 500);
      if (this.filterMode == 'rect') {
        this.canvasContext.globalAlpha = 0.3;
        this.canvasContext.fillStyle = 'black';
        this.drawBoxes();
        this.canvasContext.fillRect(
          Math.min(this.coord[0], this.coord[2]),
          Math.min(this.coord[1], this.coord[3]),
          Math.abs(this.coord[2] - this.coord[0]),
          Math.abs(this.coord[3] - this.coord[1])
        );
      } else {
        this.canvasContext.globalAlpha = 1;
        this.canvasContext.strokeStyle = 'black';
        this.canvasContext.beginPath();
        this.canvasContext.moveTo(this.coord[0], this.coord[1]);
        this.canvasContext.lineTo(this.coord[2], this.coord[3]);
        this.canvasContext.stroke();
        if (this.mouseDown && this.mouseDown !== true) {
          let offset = this.coord[4] - this.coord[3];
          this.canvasContext.beginPath();
          this.canvasContext.moveTo(this.coord[2], this.coord[3] - offset);
          this.canvasContext.lineTo(this.coord[2], this.coord[3] + offset);
          this.canvasContext.stroke();
          this.canvasContext.globalAlpha = 0.3;
          this.canvasContext.fillStyle = 'black';
          this.canvasContext.beginPath();
          this.canvasContext.moveTo(this.coord[0], this.coord[1]);
          this.canvasContext.lineTo(this.coord[2], this.coord[3] - offset);
          this.canvasContext.lineTo(this.coord[2], this.coord[3] + offset);
          this.canvasContext.fill();
        }
      }
    },
    startFilter() {
      if (this.filterMode == 'rect') {
        this.mouseDown = false;
        if (this.coord[2] != 0 || this.coord[3] != 0) {
          let [left, right] = [this.coord[0], this.coord[2]]
            .map((x) => x / 1000)
            .sort();
          let [bottom, top] = [this.coord[1], this.coord[3]]
            .map((x) => 1 - x / 500)
            .sort();
          this.boxes.push([left, right, bottom, top]);
          let filterResult = this.contextHandler.filterRange(
            left,
            right,
            bottom,
            top
          );
          if (this.filter) {
            this.$emit(
              'filterChange',
              this.filter.filter((x) => filterResult.includes(x))
            );
          } else {
            this.$emit('filterChange', filterResult);
          }
        }
      }
      window.removeEventListener('mouseup', this.listener);
      this.listener = null;
    },
    angleConfirm() {
      if (
        this.filterMode == 'ang' &&
        this.coord[2] &&
        this.coord[3] &&
        this.coord[0] != this.coord[2]
      ) {
        if (this.mouseDown === true) {
          this.mouseDown = 'magnet';
          let start = [0, 0];
          let end = [0, 0];
          if (this.coord[0] < this.coord[2]) {
            start = this.coord.slice(0, 2);
            end = this.coord.slice(2, 4);
          } else {
            end = this.coord.slice(0, 2);
            start = this.coord.slice(2, 4);
          }
          this.coord = [...start, ...end, 0];
        } else if (this.mouseDown) {
          this.mouseDown = false;
          let offset = Math.abs(this.coord[4] - this.coord[3]);
          let startAngle =
            -(this.coord[3] + offset - this.coord[1]) /
            (this.coord[2] - this.coord[0]);
          let endAngle =
            -(this.coord[3] - offset - this.coord[1]) /
            (this.coord[2] - this.coord[0]);
          this.$emit(
            'filterChange',
            this.contextHandler.filterAngle(
              this.coord[0] / 1000,
              this.coord[2] / 1000,
              startAngle,
              endAngle
            )
          );
        }
      }
    },
    exportFig() {
      // exportCanvas(
      //     [this.$refs.canvas, this.$refs.canvasOverlay, this.$refs.canvasRawLine],
      //     this.upsideDown
      // );
      exportCanvas(
        this.layers.map((layer) => document.getElementById(layer.id)).reverse(),
        this.upsideDown,
        this.layers.map((layer) => layer.opacity).reverse()
      );
    },
    showRepData() {
      this.repModal = true;
      this.repStaticInformation = unobserve.repIds.map((id) => {
        return {
          name: id,
          ...this.getStaticInformation([id]),
        };
      });
    },
    hightlightRow(row) {
      return row.query === this.selectedQuery ? 'selected-table-row' : '';
    },
    calClassName(row) {
      let ret =
        this.hightlightRow(row) +
        ' ' +
        (row.query === this.hoveringInd ? 'ivu-table-row-hover' : '');
      return ret;
    },
    calcLineDistance(aid, bid) {
      if (aid == bid) return 0;
      if (aid > bid) {
        [aid, bid] = [bid, aid];
      }
      if (!this.distanceCache[aid]) {
        this.distanceCache[aid] = {};
      }
      if (this.distanceCache[aid][bid] !== undefined)
        return this.distanceCache[aid][bid];
      let distance = 0;
      let count = 0;
      let aPointer = 0;
      let bPointer = 0;
      const aLine = unobserve.result[aid];
      const bLine = unobserve.result[bid];
      while (true) {
        while (
          aPointer < aLine.length &&
          bPointer < bLine.length &&
          aLine[aPointer].x < bLine[bPointer].x
        ) {
          aPointer++;
        }
        while (
          aPointer < aLine.length &&
          bPointer < bLine.length &&
          aLine[aPointer].x > bLine[bPointer].x
        ) {
          bPointer++;
        }
        if (aPointer >= aLine.length || bPointer >= bLine.length) {
          break;
        }
        if (aLine[aPointer].x == bLine[bPointer].x) {
          count++;
          distance += Math.abs(aLine[aPointer].y - bLine[bPointer].y);
          aPointer++;
          bPointer++;
        }
      }
      distance /= count;
      if (!count) {
        distance = Infinity;
      }
      this.distanceCache[aid][bid] = distance;
      return distance;
    },
    drawRawLines() {
      const shuffle = unobserve.result
        .slice()
        .map((line, id) => ({ line, id }));
      shuffle.sort(() => (Math.random() > 0.5 ? 1 : -1));
      for (let sid in shuffle) {
        const { line, id } = shuffle[sid];
        unobserve.rawLinesLayerContext.strokeStyle = `rgb(${this.getColor(
          id
        ).join(',')})`;
        unobserve.rawLinesLayerContext.beginPath();
        unobserve.rawLinesLayerContext.moveTo(line[0].x, line[0].y);
        for (let point of line) {
          unobserve.rawLinesLayerContext.lineTo(point.x, point.y);
        }
        unobserve.rawLinesLayerContext.stroke();
      }
    },

    renderQuerys() {
      const ctner = document.getElementById('query_ctner');
      ctner.innerHTML = '';
      if (!unobserve.querys.length) {
        ctner.innerHTML = '(empty)';
      }
      for (let i = 0; i < unobserve.querys.length; i++) {
        const query = unobserve.querys[i];
        const element = document.createElement('p');

        const icon = document.createElement('i');
        icon.style.display = 'inline-block';
        icon.style.background =
          query.type === 'knn'
            ? 'deepskyblue'
            : query.type === 'ang'
            ? 'transparent'
            : 'gray';
        icon.style.borderRadius =
          query.type === 'knn' || query.type === 'rnn' ? '50%' : '0';
        icon.style.borderBottom = icon.style.borderRight =
          query.type === 'ang' ? '6px solid gray' : '';
        icon.style.borderLeft = icon.style.borderTop =
          query.type === 'ang' ? '6px solid transparent' : '';
        icon.style.height = icon.style.width =
          query.type === 'ang' ? '0' : '12px';

        const desc = document.createElement('span');
        switch (query.type) {
          case 'knn':
            desc.innerText = 'KNN';
            break;
          case 'rnn':
            desc.innerText = 'RNN';
            break;
          case 'brush':
            desc.innerText = 'Brush';
            break;
          case 'ang':
            desc.innerText = 'Angular';
            break;
        }

        const conf = document.createElement('p');
        switch (query.type) {
          case 'knn':
            conf.innerText = 'k=';
            break;
          case 'rnn':
            conf.innerText = 'r=';
            break;
          case 'brush':
            conf.innerHTML = `(${query.start
              .map((x, i) =>
                i === 0
                  ? moment(xScale.invert(x)).format('YYYY-M-D')
                  : yScale.invert(500 - x).toFixed(0)
              )
              .join(', ')}) ~<br>(${query.end
              .map((x, i) =>
                i === 0
                  ? moment(xScale.invert(x)).format('YYYY-M-D')
                  : yScale.invert(500 - x).toFixed(0)
              )
              .join(', ')})`;
            break;
          case 'ang':
            conf.innerText = 'degree±';
            break;
        }
        const confInput = document.createElement('input');
        confInput.type = 'number';
        confInput.value = query.n;
        confInput.addEventListener('change', () => {
          query.n = parseFloat(confInput.value);
          query.cache = null;
          query.reps = null;
          setTimeout(renderBoxes, 0);
        });
        if (
          query.type === 'knn' ||
          query.type === 'rnn' ||
          query.type === 'ang'
        ) {
          conf.append(confInput);
        }

        const del = document.createElement('button');
        del.innerText = 'Delete this query';
        del.addEventListener('click', () => {
          querys.splice(i, 1);
          // setTimeout(renderQuerys, 0);
          setTimeout(renderBoxes, 0);
          setTimeout(renderDensity, 0);
        });

        element.append(icon, desc, conf, del);
        element.addEventListener('mouseenter', () => {
          element.style.border = '1px solid red';
          hoverBox(query);
        });

        element.addEventListener('mouseleave', () => {
          element.style.border = '1px solid transparent';
          renderBoxes();
        });

        ctner.appendChild(element);
      }
    },

    colorSpan(ids) {
      return ids.map((id) => {
        return `<span style="color: rgb(${this.getColor(id).join(
          ','
        )})">${id}</span>`;
      });
    },

    renderResult(ids1, ids2) {
      unobserve.interResult = ids1;
      unobserve.unionResult = ids2;
      // this.queryResult = ids;
      // if (!ids.length) {
      //   document.getElementById("result").innerText = "(empty)";
      // } else {
      //   document.getElementById("result").innerHTML = `${this.colorSpan(ids).join(
      //       ", "
      //   )}`;
      // }
    },

    hovering(index, onBorder) {
      const query = unobserve.querys[index];
      this.hoveringInd = index;
      if (this.mark !== query) {
        this.renderBoxes('mouseLayer');
      }
      this.mark = query;
      this.hoverBox(query);
      if (onBorder) {
        document.getElementById('canvas').style.cursor = 'move';
      } else {
        document.getElementById('canvas').style.cursor = 'pointer';
      }
    },

    findBox(point) {
      function hovering(index, onBorder) {
        const query = unobserve.querys[index];
        this.hoveringInd = index;
        if (this.mark !== query) {
          this.renderBoxes('mouseLayer');
        }
        this.mark = query;
        this.hoverBox(query);
        if (onBorder) {
          document.getElementById('canvas').style.cursor = 'move';
        } else {
          document.getElementById('canvas').style.cursor = 'pointer';
        }
      }

      for (let i = unobserve.querys.length - 1; i >= 0; i--) {
        const query = unobserve.querys[i];
        // switch (query.type) {
        // }
        if (query.type === 'brush') {
          // update rect
          let minX = Math.min(query.start[0], query.end[0]),
            maxX = Math.max(query.start[0], query.end[0]),
            minY = Math.min(query.start[1], query.end[1]),
            maxY = Math.max(query.start[1], query.end[1]),
            onBorder =
              eq(minX, point[0]) ||
              eq(maxX, point[0]) ||
              eq(minY, point[1]) ||
              eq(maxY, point[1]);
          // onBorder = [
          //   eq(minX, point[0]) ? -1 : eq(maxX, point[0]) ? 1 : 0,
          //   eq(minY, point[1]) ? -1 : eq(maxY, point[1]) ? 1 : 0,
          // ];
          if (
            minX <= point[0] &&
            point[0] <= maxX &&
            minY <= point[1] &&
            point[1] <= maxY
          ) {
            hovering.call(this, i, onBorder);
            return { instance: query, onBorder, i };
          }
        } else if (query.type === 'knn' || query.type === 'rnn') {
          let dis = dist2(point, query.start);
          if (sqr(query.n) > dis) {
            hovering.call(this, i);
            return { instance: query, i };
          }
        } else if (query.type === 'ang') {
          const endX = Math.max(query.start[0] + 1, query.end[0]);
          const start = query.start,
            end = [endX, query.end[1]],
            onBorder = eq(endX, point[0]);
          if (
            start[0] <= point[0] &&
            point[0] <= endX &&
            ((start[0] === point[0] && start[1] === point[1]) ||
              (start[0] !== point[0] &&
                Math.abs(getAngle2(start, point) - getAngle2(start, end)) <=
                  (query.n / 180) * Math.PI))
          ) {
            hovering.call(this, i, onBorder);
            return { instance: query, i, onBorder };
          }
        }
      }
      if (this.mark) {
        this.mark = false;
        document.getElementById('canvas').style.cursor = 'default';
        this.renderBoxes('mouseLayer');
        this.hoveringInd = null;
      }
    },

    renderBox(query) {
      if (query.type === 'knn') {
        unobserve.mouseLayerContext.beginPath();
        unobserve.mouseLayerContext.arc(...query.start, 6, 0, 2 * Math.PI);
        unobserve.mouseLayerContext.fillStyle = 'deepskyblue';
        unobserve.mouseLayerContext.fill();
        if (!query.cache) {
          let result = new Set();
          let base = 0;
          while (result.size < query.n) {
            base += query.n - result.size;
            result = new Set(
              this.tree.knn(query.start, base).map(({ id }) => id)
            );
          }
          query.cache = result;
        }
      } else if (query.type === 'rnn') {
        unobserve.mouseLayerContext.beginPath();
        unobserve.mouseLayerContext.arc(
          ...query.start,
          query.n,
          0,
          2 * Math.PI
        );
        unobserve.mouseLayerContext.fillStyle = 'rgba(0,0,0,0.3)';
        unobserve.mouseLayerContext.fill();
        if (!query.cache) {
          const result = new Set(
            this.tree.rnn(query.start, query.n).map(({ id }) => id)
          );
          query.cache = result;
        }
      } else if (query.type === 'brush') {
        // if (document.getElementById("line_mode").value === "all") {
        //   unobserve.mouseLayerContext.putImageData(
        //       currentDensity,
        //       0,
        //       0,
        //       ...query.start.map((v, i) => Math.min(v, query.end[i])),
        //       ...query.end.map((v, i) => Math.abs(v - query.start[i]))
        //   );
        // } else {
        unobserve.mouseLayerContext.fillStyle = 'rgba(0,0,0,0.3)';
        unobserve.mouseLayerContext.fillRect(
          ...query.start.map((v, i) => Math.min(v, query.end[i])),
          ...query.end.map((v, i) => Math.abs(v - query.start[i]))
        );
        // }
        if (!query.cache) {
          const minX = Math.min(query.start[0], query.end[0]),
            maxX = Math.max(query.start[0], query.end[0]),
            minY = Math.min(query.start[1], query.end[1]),
            maxY = Math.max(query.start[1], query.end[1]);

          if (this.brushMethod === 'seq') {
            // console.log(query);
            let result = [];
            // let info = [];
            for (let id in unobserve.result) {
              const line = unobserve.result[id];

              let st = 0,
                ed = line.length - 1,
                flag = true;
              if (line[ed].x < minX || line[st].x > maxX) continue;
              while (st < line.length - 1 && line[st].x < minX) st++;
              while (ed > 0 && line[ed].x > maxX) ed--;

              for (let i = st; flag && i <= ed; i++) {
                if (line[i].y < minY || line[i].y > maxY) {
                  flag = false;
                  // info.push({ind: id, pos: i, ...line[i]});
                }
              }
              if (st !== 0) {
                let y = mix(line[st - 1], line[st], minX).y;
                if (y < minY || y > maxY) {
                  // info.push({ind:id, pos: 'left', calY: y, lp: line[st-1], rp: line[st]});
                  flag = false;
                }
              }
              if (ed !== line.length - 1) {
                let y = mix(line[ed], line[ed + 1], maxX).y;
                if (y < minY || y > maxY) {
                  // info.push({ind:id, pos: 'right', calY: y, lp: line[ed], rp: line[ed+1]});
                  flag = false;
                }
              }
              if (flag) result.push(id);
            }
            // console.log('information');
            // console.log(info);
            // console.log('result', result);
            result = new Set(result);
            query.cache = result;
          } else if (this.brushMethod === 'tree') {
            const result = new Set(
              this.tree.brush(
                [
                  Math.min(query.start[0], query.end[0]),
                  Math.min(query.start[1], query.end[1]),
                ],
                [
                  Math.max(query.start[0], query.end[0]),
                  Math.max(query.start[1], query.end[1]),
                ]
              )
              // .filter((id) => {
              //   // return true;
              //   const line = unobserve.result[id];
              //   let l = 0,
              //     r = line.length - 1,
              //     lp = 0,
              //     rp = r,
              //     mid,
              //     tmpY;
              //   while (l <= r) {
              //     mid = (l + r) >> 1;
              //     if (line[mid].x >= minX) {
              //       lp = mid;
              //       r = mid - 1;
              //     } else l = mid + 1;
              //   }

              //   l = 0;
              //   r = line.length - 1;
              //   while (l <= r) {
              //     mid = (l + r) >> 1;
              //     if (line[mid].x <= maxX) {
              //       rp = mid;
              //       l = mid + 1;
              //     } else {
              //       r = mid - 1;
              //     }
              //   }
              //   // console.log(lp, rp);
              //   for (let i = lp; i <= rp; i++) {
              //     if (line[i].y < minY || line[i].y > maxY) {
              //       // console.log(line[i]);
              //       return false;
              //     }
              //   }
              //   if (lp) {
              //     tmpY = mix(line[lp - 1], line[lp], minX).y;
              //     if (tmpY < minY || tmpY > maxY) {
              //       // console.log(tmpY);
              //       return false;
              //     }
              //   }
              //   if (rp < line.length - 1) {
              //     tmpY = mix(line[rp], line[rp + 1], minX).y;
              //     if (tmpY < minY || tmpY > maxY) {
              //       // console.log(tmpY);
              //       return false;
              //     }
              //   }
              //   return true;
              // })
            );

            query.cache = result;
          } else {
            const yyds = this.tree.brush(
              [
                Math.min(query.start[0], query.end[0]),
                Math.min(query.start[1], query.end[1]),
              ],
              [
                Math.max(query.start[0], query.end[0]),
                Math.max(query.start[1], query.end[1]),
              ]
            );

            const result = new Set(
              yyds
                .filter(({ raw }) =>
                  lineRectCollide(
                    {
                      x1: raw[0],
                      x2: raw[1],
                      y1: raw[2],
                      y2: raw[3],
                    },
                    {
                      x: Math.min(query.start[0], query.end[0]),
                      y: Math.min(query.start[1], query.end[1]),
                      width: Math.abs(query.start[0] - query.end[0]),
                      height: Math.abs(query.start[1] - query.end[1]),
                    }
                  )
                )
                .map(({ raw }) => raw[5])
            );

            yyds
              .filter(
                ({ raw }) =>
                  lineSegmentsCollide(
                    { x: raw[0], y: raw[2] },
                    { x: raw[1], y: raw[3] },
                    {
                      x: Math.min(query.start[0], query.end[0]),
                      y: Math.min(query.start[1], query.end[1]) - 1,
                    },
                    {
                      x: Math.max(query.start[0], query.end[0]),
                      y: Math.min(query.start[1], query.end[1]) - 1,
                    }
                  ) ||
                  lineSegmentsCollide(
                    { x: raw[0], y: raw[2] },
                    { x: raw[1], y: raw[3] },
                    {
                      x: Math.min(query.start[0], query.end[0]),
                      y: Math.max(query.start[1], query.end[1]) + 1,
                    },
                    {
                      x: Math.max(query.start[0], query.end[0]),
                      y: Math.max(query.start[1], query.end[1]) + 1,
                    }
                  )
              )
              .forEach(({ raw }) => result.delete(raw[5]));
            // this.tree
            //     .brush(
            //         [
            //           Math.min(query.start[0], query.end[0]),
            // Math.max(query.start[1], query.end[1]),
            // ],
            // [
            //   Math.max(query.start[0], query.end[0]),
            //   Math.max(query.start[1], query.end[1]) + 1,
            // ]
            // )
            // .filter(({raw}) =>
            //     lineRectCollide(
            //         {
            //           x1: raw[0],
            //           x2: raw[1],
            //           y1: raw[2],
            //           y2: raw[3],
            //         },
            //         {
            //           x: Math.min(query.start[0], query.end[0]),
            //           y: Math.min(query.start[1], query.end[1]),
            //           width: Math.abs(query.start[0] - query.end[0]),
            //           height: Math.abs(query.start[1] - query.end[1]),
            //         }
            //     )
            // )
            // .forEach(({raw}) => result1.delete(raw[5]));
            query.cache = result;
          }
        }
      } else if (query.type === 'ang') {
        const endX = Math.max(query.start[0] + 1, query.end[0]);
        const minX = query.start[0],
          maxX = endX;
        const slopeBase =
          (query.end[1] - query.start[1]) / (endX - query.start[0]);
        const angBase = Math.atan(slopeBase);
        const angMax = Math.min(
          (1 / 2) * Math.PI - 0.0001,
          angBase + (query.n / 180) * Math.PI
        );
        const angMin = Math.max(
          -(1 / 2) * Math.PI + 0.0001,
          angBase - (query.n / 180) * Math.PI
        );
        const slopeMax = Math.tan(angMax);
        const slopeMin = Math.tan(angMin);
        const endYMax = query.start[1] + slopeMax * (endX - query.start[0]);
        const endYMin = query.start[1] + slopeMin * (endX - query.start[0]);
        unobserve.mouseLayerContext.fillStyle = 'rgba(0,0,0,0.3)';
        unobserve.mouseLayerContext.beginPath();
        unobserve.mouseLayerContext.moveTo(query.start[0], query.start[1]);
        unobserve.mouseLayerContext.lineTo(endX, endYMin);
        unobserve.mouseLayerContext.lineTo(endX, endYMax);
        unobserve.mouseLayerContext.closePath();
        unobserve.mouseLayerContext.fill();
        unobserve.mouseLayerContext.lineWidth = 1;
        unobserve.mouseLayerContext.strokeStyle = 'black';
        unobserve.mouseLayerContext.beginPath();
        unobserve.mouseLayerContext.moveTo(query.start[0], query.start[1]);
        unobserve.mouseLayerContext.lineTo(endX, query.end[1]);
        unobserve.mouseLayerContext.stroke();
        if (!query.cache) {
          const result = new Set(
            this.tree.angular([query.start[0], slopeMin], [endX, slopeMax])
          );
          query.cache = result;
        }
      } else if (query.type === 'attr') {
        if (!query.cache) {
          const { ind, val } = query.info;
          console.log(unobserve.aggregatedData, unobserve.data);
          const result = new Array(unobserve.result.length)
            .fill(0)
            .map((_, i) => i)
            .filter((i) => {
              const exampleInd = unobserve.aggregatedData[i].ref[0];
              const targetVal = unobserve.data[exampleInd][ind];
              return targetVal === val;
            });
          query.cache = new Set(result);
        }
      }
    },

    hoverBox(query) {
      unobserve.mouseLayerContext.lineWidth = 2;
      if (query.type === 'knn') {
        unobserve.mouseLayerContext.beginPath();
        unobserve.mouseLayerContext.arc(...query.start, 6, 0, 2 * Math.PI);
        unobserve.mouseLayerContext.strokeStyle = 'red';
        unobserve.mouseLayerContext.stroke();
      } else if (query.type === 'rnn') {
        unobserve.mouseLayerContext.beginPath();
        unobserve.mouseLayerContext.arc(
          ...query.start,
          query.n,
          0,
          2 * Math.PI
        );
        unobserve.mouseLayerContext.strokeStyle = 'red';
        unobserve.mouseLayerContext.stroke();
      } else if (query.type === 'brush') {
        unobserve.mouseLayerContext.strokeStyle = 'red';
        unobserve.mouseLayerContext.strokeRect(
          ...query.start.map((v, i) => Math.min(v, query.end[i])),
          ...query.end.map((v, i) => Math.abs(v - query.start[i]))
        );
      } else if (query.type === 'ang') {
        const endX = Math.max(query.start[0] + 1, query.end[0]);
        const slopeBase =
          (query.end[1] - query.start[1]) / (endX - query.start[0]);
        const angBase = Math.atan(slopeBase);
        const angMax = Math.min(
          (1 / 2) * Math.PI - 0.0001,
          angBase + (query.n / 180) * Math.PI
        );
        const angMin = Math.max(
          -(1 / 2) * Math.PI + 0.0001,
          angBase - (query.n / 180) * Math.PI
        );
        const slopeMax = Math.tan(angMax);
        const slopeMin = Math.tan(angMin);
        const endYMax = query.start[1] + slopeMax * (endX - query.start[0]);
        const endYMin = query.start[1] + slopeMin * (endX - query.start[0]);
        unobserve.mouseLayerContext.strokeStyle = 'red';
        unobserve.mouseLayerContext.beginPath();
        unobserve.mouseLayerContext.moveTo(query.start[0], query.start[1]);
        unobserve.mouseLayerContext.lineTo(endX, endYMin);
        unobserve.mouseLayerContext.lineTo(endX, endYMax);
        unobserve.mouseLayerContext.closePath();
        unobserve.mouseLayerContext.stroke();
      }
    },

    initCanvas(context) {
      context.fillStyle = 'black';
      context.globalAlpha = 1;
      context.fillRect(0, 0, 1000, 500);
      context.clearRect(0, 0, 1000, 500);
    },

    renderBoxes(type = 'all') {
      this.initCanvas(unobserve.mouseLayerContext);

      let tmpQueries = [...unobserve.querys];
      if (this.preview && !this.modify) {
        tmpQueries.push(this.preview);
        // drawLine([...preview.cache]);
      }
      console.time('update brush');
      tmpQueries.forEach(this.renderBox);
      console.timeEnd('update brush');

      if (type === 'mouseLayer') return;

      this.initCanvas(unobserve.selectionLayerContext);
      this.initCanvas(unobserve.repLayerContext);

      if (!this.preview) {
        let result1 = [],
          result2 = [];
        result1 = tmpQueries.reduce(
          (p, v) =>
            v.hide ? p : new Set([...p].filter((x) => v.cache.has(x))),
          (tmpQueries[0] || { cache: new Set() }).cache
        );
        result2 = tmpQueries.reduce(
          (p, v) => (v.hide ? p : new Set([...p, ...v.cache])),
          (tmpQueries[0] || { cache: new Set() }).cache
        );
        this.renderResult([...result1], [...result2]);
      }
      console.time('begin calculate rep line and draw line');
      this.drawLine(this.getSelectedIds());
      console.timeEnd('begin calculate rep line and draw line');
      // this.drawLine(typeof this.selectedQuery === 'number' ? unobserve.querys[this.selectedQuery] : this.selectedQuery === '$int' ? unobserve.interResult : unobserve.unionResult);

      console.log('render boxes ended ==== \n\n');
    },

    getSelectedIds() {
      return typeof this.selectedQuery === 'number'
        ? [...unobserve.querys[this.selectedQuery].cache]
        : this.selectedQuery === '$int'
        ? unobserve.interResult
        : unobserve.unionResult;
    },

    renderAxisHelper(e) {
      const x = e.offsetX;
      const y = !this.upsideDown ? 500 - e.offsetY : e.offsetY;
      const oriX = this.xScale.invert(x);
      const oriY = this.yScale.invert(500 - y);

      const date = moment(oriX).format('YYYY-MM-DD');

      const upsideDown = this.upsideDown;
      if (this.showCursorValue) {
        this.cursorHelper.selectAll('line').each(function(_, i) {
          d3.select(this)
            .attr('x1', i === 0 ? 0 : x)
            .attr('y1', i === 0 ? 500 - y : upsideDown ? 0 : 500)
            .attr('x2', x)
            .attr('y2', 500 - y);
        });

        this.cursorHelper.selectAll('text').each(function(_, i) {
          d3.select(this)
            .attr('x', i === 0 ? 0 : x - (x > 930 ? 70 : 0))
            .attr(
              'y',
              i === 0 ? 500 - y + (y > 480 ? 12 : 0) : upsideDown ? 12 : 500
            )
            .text(i === 0 ? oriY.toFixed(2) : date);
        });
      } else {
        this.cursorHelper
          .selectAll('line')
          .attr('x1', 0)
          .attr('x2', 0)
          .attr('y1', 0)
          .attr('y2', 0);

        this.cursorHelper.selectAll('text').text('');
      }
    },

    getColorMap() {
      const colormaps = [
        [
          [253, 231, 37],
          [188, 223, 39],
          [122, 209, 81],
          [67, 191, 113],
          [34, 168, 132],
          [33, 145, 141],
          [42, 120, 142],
          [53, 96, 141],
          [65, 68, 135],
          [72, 37, 117],
          [68, 1, 84],
        ],
        [
          [252, 253, 191],
          [254, 206, 145],
          [254, 159, 109],
          [247, 111, 92],
          [222, 73, 104],
          [182, 55, 122],
          [140, 41, 129],
          [101, 26, 128],
          [59, 15, 112],
          [21, 14, 55],
          [0, 0, 4],
        ],
        [
          [252, 255, 164],
          [246, 214, 69],
          [252, 165, 10],
          [243, 119, 26],
          [221, 81, 58],
          [187, 55, 85],
          [147, 38, 103],
          [107, 23, 110],
          [66, 10, 104],
          [23, 12, 59],
          [0, 0, 4],
        ],
        [
          [240, 249, 33],
          [252, 206, 37],
          [252, 166, 54],
          [242, 131, 76],
          [225, 100, 98],
          [203, 71, 121],
          [177, 42, 144],
          [144, 13, 164],
          [106, 0, 168],
          [66, 3, 157],
          [13, 8, 135],
        ],
        [
          [253, 234, 69],
          [234, 209, 86],
          [202, 186, 106],
          [173, 164, 118],
          [148, 143, 120],
          [127, 124, 117],
          [105, 105, 112],
          [77, 86, 109],
          [43, 68, 110],
          [10, 50, 106],
          [0, 32, 81],
        ],
        [
          [144, 12, 0],
          [186, 34, 8],
          [246, 95, 24],
          [255, 164, 35],
          [222, 221, 50],
          [149, 251, 81],
          [77, 248, 132],
          [39, 215, 196],
          [47, 157, 245],
          [74, 88, 221],
          [35, 23, 27],
        ],
        [
          [213, 239, 237],
          [193, 232, 224],
          [167, 221, 209],
          [139, 210, 190],
          [112, 198, 169],
          [88, 186, 145],
          [68, 173, 119],
          [49, 156, 93],
          [32, 137, 70],
          [14, 119, 54],
          [3, 100, 41],
        ],
        [
          [204, 221, 236],
          [186, 208, 228],
          [168, 194, 221],
          [154, 176, 212],
          [145, 156, 201],
          [141, 133, 190],
          [139, 109, 178],
          [138, 85, 166],
          [135, 60, 153],
          [130, 34, 135],
          [115, 15, 113],
        ],
        [
          [244, 209, 102],
          [213, 202, 96],
          [182, 195, 92],
          [152, 187, 89],
          [124, 178, 87],
          [96, 166, 86],
          [75, 156, 83],
          [63, 143, 79],
          [51, 131, 74],
          [37, 119, 64],
          [20, 108, 54],
        ],
        [
          [244, 209, 102],
          [248, 190, 92],
          [248, 170, 76],
          [245, 152, 59],
          [243, 133, 42],
          [239, 112, 27],
          [226, 98, 31],
          [214, 83, 34],
          [197, 73, 35],
          [177, 66, 35],
          [158, 58, 38],
        ],
        [
          [244, 209, 102],
          [246, 190, 89],
          [249, 170, 81],
          [252, 150, 78],
          [246, 131, 75],
          [238, 115, 74],
          [229, 98, 73],
          [219, 82, 71],
          [207, 66, 68],
          [196, 49, 65],
          [183, 29, 62],
        ],
        [
          [211, 238, 206],
          [197, 232, 195],
          [177, 225, 187],
          [155, 216, 187],
          [130, 206, 194],
          [105, 194, 202],
          [81, 178, 205],
          [60, 159, 199],
          [40, 138, 189],
          [22, 117, 177],
          [11, 96, 161],
        ],
        [
          [253, 220, 175],
          [253, 207, 155],
          [253, 193, 138],
          [253, 173, 119],
          [251, 149, 98],
          [246, 125, 83],
          [238, 101, 69],
          [226, 73, 50],
          [211, 45, 30],
          [191, 19, 13],
          [167, 4, 3],
        ],
        [
          [219, 216, 234],
          [200, 206, 228],
          [176, 195, 222],
          [147, 183, 216],
          [114, 172, 209],
          [84, 159, 200],
          [56, 146, 187],
          [28, 136, 163],
          [9, 127, 135],
          [2, 115, 107],
          [1, 99, 83],
        ],
        [
          [219, 218, 235],
          [200, 206, 228],
          [177, 195, 222],
          [151, 183, 216],
          [123, 172, 209],
          [91, 159, 201],
          [58, 144, 192],
          [30, 127, 183],
          [11, 112, 171],
          [5, 97, 153],
          [4, 82, 129],
        ],
        [
          [220, 201, 226],
          [211, 179, 215],
          [206, 158, 204],
          [209, 134, 192],
          [218, 107, 178],
          [225, 77, 160],
          [226, 49, 137],
          [217, 30, 111],
          [198, 17, 89],
          [171, 7, 73],
          [143, 2, 58],
        ],
        [
          [252, 207, 204],
          [252, 190, 192],
          [250, 169, 184],
          [249, 143, 175],
          [245, 113, 165],
          [236, 83, 157],
          [219, 54, 149],
          [196, 27, 138],
          [169, 8, 128],
          [141, 1, 121],
          [112, 1, 116],
        ],
        [
          [239, 249, 189],
          [219, 241, 180],
          [189, 229, 181],
          [148, 213, 185],
          [105, 197, 190],
          [69, 180, 194],
          [44, 158, 192],
          [33, 130, 184],
          [33, 99, 170],
          [35, 71, 156],
          [28, 49, 133],
        ],
        [
          [228, 244, 172],
          [209, 236, 160],
          [185, 226, 148],
          [158, 214, 136],
          [128, 201, 124],
          [98, 187, 110],
          [71, 170, 94],
          [50, 151, 80],
          [32, 131, 68],
          [14, 114, 59],
          [3, 96, 52],
        ],
        [
          [254, 234, 161],
          [254, 221, 132],
          [254, 204, 99],
          [254, 183, 70],
          [252, 160, 49],
          [246, 137, 33],
          [235, 114, 21],
          [219, 94, 11],
          [197, 76, 5],
          [171, 61, 3],
          [143, 50, 4],
        ],
        [
          [254, 224, 135],
          [254, 209, 111],
          [254, 189, 89],
          [254, 168, 73],
          [253, 144, 62],
          [252, 115, 53],
          [249, 82, 43],
          [238, 52, 35],
          [222, 27, 32],
          [202, 11, 34],
          [175, 2, 37],
        ],
      ];
      return colormaps[this.colormapIndexCache];
    },

    renderColorMap() {
      // document.getElementById("colorMax").innerText = currentDensityMax;
      document.getElementById(
        'color-map'
      ).style.background = `linear-gradient(to right, ${this.getColorMap()
        .map(
          (color, i, arr) =>
            `rgb(${color.join(', ')}) ${((i / (arr.length - 1)) * 100).toFixed(
              0
            )}%`
        )
        .join(', ')})`;
    },

    rgb(i) {
      const colormap = this.getColorMap();
      const base = Math.floor(i * 10);
      if (i <= 0) return colormap[0];
      if (i >= 1) return colormap[10];
      if (colormap[base] === undefined) console.log(colormap, base, i);
      return colormap[base].map(
        (v, ci) => v + (colormap[base + 1][ci] - v) * (i * 10 - base)
      );
    },

    //#region old render method
    // renderAllDensity() {
    //   let ids;
    //   ids = new Array(unobserve.result.length).fill(0).map((_, i) => i);
    //   let initFlag = true;
    //   const bgContext = document.getElementById('canvas').getContext('2d');

    //   console.time('temp canvas');
    //   const tempCanvas = document.createElement('canvas');
    //   tempCanvas.width = 1000;
    //   tempCanvas.height = 500;
    //   const tempContext = tempCanvas.getContext('2d');
    //   tempContext.globalCompositeOperation = 'lighter';
    //   tempContext.strokeStyle = '#010101';
    //   for (let id of ids) {
    //     const line = unobserve.result[id];
    //     tempContext.beginPath();
    //     tempContext.moveTo(line[0].x, line[0].y);
    //     for (let point of line) {
    //       tempContext.lineTo(point.x, point.y);
    //     }
    //     tempContext.stroke();
    //   }

    //   const tempImageData = tempContext.getImageData(0, 0, 1000, 500);
    //   if (initFlag) {
    //     this.initDensityBufferCache = tempContext.getImageData(0, 0, 1000, 500);
    //   }
    //   console.timeEnd('temp canvas');
    //   console.time('render');
    //   bgContext.fillStyle = 'black';
    //   bgContext.globalAlpha = 1;
    //   bgContext.fillRect(0, 0, 1000, 500);
    //   bgContext.clearRect(0, 0, 1000, 500);
    //   const maxWeight =
    //     this.maxDensity ||
    //     tempImageData.data.reduce((p, v, i) =>
    //       i % 4 === 3 ? p : Math.max(p, v)
    //     );
    //   this.maxDensity = maxWeight;
    //   for (let i = 0; i < 1000; i++) {
    //     for (let j = 0; j < 500; j++) {
    //       const ratio = tempImageData.data[(j * 1000 + i) * 4] / maxWeight;
    //       const color = this.rgb(ratio);
    //       tempImageData.data.set(color, (j * 1000 + i) * 4);
    //       tempImageData.data[(j * 1000 + i) * 4 + 3] = ratio <= 0 ? 0 : 255;
    //     }
    //   }
    //   bgContext.putImageData(tempImageData, 0, 0);
    //   console.timeEnd('render');
    //   if (initFlag) {
    //     this.initDensityMaxCache = maxWeight;
    //     this.initDensityCache = bgContext.getImageData(0, 0, 1000, 500);
    //   }
    //   this.currentDensityMax = maxWeight;
    //   this.currentDensity = bgContext.getImageData(0, 0, 1000, 500);
    //   // renderColorMap();
    // },
    //#endregion

    renderAllDensity(initFlag) {
      const bgContext = document.getElementById('canvas').getContext('2d');

      console.time('temp canvas');
      const tempBuffer = new Float32Array(1000 * 500);
      for (let seg of this.tree.segs) {
        brensenham(seg, tempBuffer, this.normalizeDensity ? seg[2] : 1);
      }
      if (initFlag) {
        this.initDensityBufferCache = tempBuffer;
      }
      console.timeEnd('temp canvas');
      console.time('render');
      bgContext.fillStyle = 'black';
      bgContext.globalAlpha = 1;
      bgContext.fillRect(0, 0, 1000, 500);
      bgContext.clearRect(0, 0, 1000, 500);
      const tempImageBuffer = new Uint8ClampedArray(1000 * 500 * 4);
      const tempImageData = new ImageData(tempImageBuffer, 1000, 500);
      const maxWeight = Math.ceil(
        (!initFlag && this.maxDensity) ||
          tempBuffer.reduce((p, v) => Math.max(p, v))
      );
      this.maxDensity = maxWeight;
      for (let i = 0; i < 1000; i++) {
        for (let j = 0; j < 500; j++) {
          const ratio = tempBuffer[i * 500 + j] / maxWeight;
          const color = this.rgb(ratio);
          tempImageData.data.set(color, (j * 1000 + i) * 4);
          tempImageData.data[(j * 1000 + i) * 4 + 3] = ratio <= 0 ? 0 : 255;
        }
      }
      bgContext.putImageData(tempImageData, 0, 0);
      console.timeEnd('render');
      if (initFlag) {
        this.initDensityMaxCache = maxWeight;
        this.initDensityCache = bgContext.getImageData(0, 0, 1000, 500);
      }
      this.currentDensityMax = maxWeight;
      this.currentDensity = bgContext.getImageData(0, 0, 1000, 500);
      // renderColorMap();
    },

    renderDensity() {
      let ids = this.getSelectedIds();
      let initFlag = false;
      let renderFlag = false;
      for (let i in this.layers) {
        const layer = this.layers[i];
        if (layer.name === 'selected density' && layer.opacity > 0) {
          renderFlag = true;
        }
      }
      if (!renderFlag) return;
      const bgContext = document
        .getElementById('selectionCanvas')
        .getContext('2d');
      console.time('temp canvas');
      const tempCanvas = document.createElement('canvas');
      tempCanvas.width = 1000;
      tempCanvas.height = 500;
      const tempContext = tempCanvas.getContext('2d');
      tempContext.globalCompositeOperation = 'lighter';
      tempContext.strokeStyle = '#010101';
      for (let id of ids) {
        const line = unobserve.result[id];
        tempContext.beginPath();
        tempContext.moveTo(line[0].x, line[0].y);
        for (let point of line) {
          tempContext.lineTo(point.x, point.y);
        }
        tempContext.stroke();
      }

      const tempImageData = tempContext.getImageData(0, 0, 1000, 500);
      // if (initFlag) {
      //   this.initDensityBufferCache = tempContext.getImageData(0, 0, 1000, 500);
      // }
      console.timeEnd('temp canvas');
      console.time('render');
      bgContext.fillStyle = 'black';
      bgContext.globalAlpha = 1;
      bgContext.fillRect(0, 0, 1000, 500);
      bgContext.clearRect(0, 0, 1000, 500);
      const maxWeight = Math.max(
        tempImageData.data.reduce((p, v, i) =>
          i % 4 === 3 ? p : Math.max(p, v)
        ),
        1.0
      );
      for (let i = 0; i < 1000; i++) {
        for (let j = 0; j < 500; j++) {
          const ratio = tempImageData.data[(j * 1000 + i) * 4] / maxWeight;
          if (isNaN(ratio)) console.log(maxWeight, tempImageData);
          const color = this.rgb(ratio);
          tempImageData.data.set(color, (j * 1000 + i) * 4);
          tempImageData.data[(j * 1000 + i) * 4 + 3] = ratio <= 0 ? 0 : 255;
        }
      }
      bgContext.putImageData(tempImageData, 0, 0);
      console.timeEnd('render');
      if (initFlag) {
        this.initDensityMaxCache = maxWeight;
        this.initDensityCache = bgContext.getImageData(0, 0, 1000, 500);
      }
      this.currentDensityMax = maxWeight;
      this.currentDensity = bgContext.getImageData(0, 0, 1000, 500);
      // renderColorMap();
    },

    rearrangeLayer(
      options = [
        {
          name: 'raw_lines',
          opacity: 0,
          zIndex: 0,
        },
        {
          name: 'canvas',
          opacity: 1,
          zIndex: 1,
        },
        {
          name: 'selectionCanvas',
          opacity: 0,
          zIndex: 2,
        },
        {
          name: 'selectionLayer',
          opacity: 0.4,
          zIndex: 3,
        },
        {
          name: 'rep_layer',
          opacity: 1,
          zIndex: 4,
        },
      ]
    ) {
      for (let ind in options) {
        const option = options[ind];
        let ele = document.getElementById(option.id);
        ele.style.opacity = option.opacity;
        ele.style.zIndex = `${6 - ind}`;
      }
    },

<<<<<<< HEAD
    setReverseY() {
      console.log("before set", this.yScale.range());
=======
    setReverseY(flag = false) {
      console.log('before set', this.yScale.range());
>>>>>>> ee75fddf
      this.yScale.range(this.upsideDown ? [0, 500] : [500, 0]);
      console.log('after set', this.yScale.range());

      const scaleY = `scaleY(${!this.upsideDown ? 1 : -1})`;

      //#region reverse the every canvas
      const canvasList = [
        'canvas',
        'selectionCanvas',
        'selectionLayer',
        'rep_layer',
        'raw_lines',
        'mouseLayer',
      ];
      for (let id of canvasList) {
        document.getElementById(id).style.transform = scaleY;
      }
      //#regionend

      this.svg.select('#xaxis').remove();
      this.svg.select('#yaxis').remove();
      // svg.append("g").attr("transform", "translate(30,500)").call(xAxis);
      this.svg
        .append('g')
        .attr('id', 'yaxis')
        .attr('transform', 'translate(30,20)')
        .call(unobserve.yAxis);
      this.svg
        .append('g')
        .attr('id', 'xaxis')
        .attr('transform', `translate(30,${this.upsideDown ? 20 : 520})`)
        .call(this.upsideDown ? unobserve.xAxisR : unobserve.xAxis);
    },
    getStaticInformation(ids) {
      if (!ids || !ids.length) return {};
      // ids = new Array(unobserve.result.length).fill(0).map((_,i) => i);
      const minX = d3.min(ids, (id) => unobserve.result[id][0].x);
      const maxX = d3.max(ids, (id) => unobserve.result[id][0].x);
      const minY = d3.min(ids, (id) =>
        d3.min(unobserve.result[id], (d) => this.yScaleC.invert(d.y))
      );
      const maxY = d3.max(ids, (id) =>
        d3.max(unobserve.result[id], (d) => this.yScaleC.invert(d.y))
      );
      const means = ids.map((id) =>
        d3.mean(unobserve.result[id], (d) => this.yScaleC.invert(d.y))
      );
      const mean = d3.mean(means);
      const variance =
        means.length > 1
          ? d3.variance(means)
          : d3.variance(unobserve.result[ids[0]], (d) =>
              this.yScaleC.invert(d.y)
            );

      return {
        minT: moment(this.xScale.invert(minX)).format('YYYY-M-D'),
        maxT: moment(this.xScale.invert(maxX)).format('YYYY-M-D'),
        minV: minY.toFixed(2),
        maxV: maxY.toFixed(2),
        count: ids.length,
        mean: mean.toFixed(2),
        var: variance.toFixed(2),
      };
    },

    getColor(id) {
      if (this.colorCache[id]) return this.colorCache[id];

      function luminance(r, g, b) {
        var a = [r, g, b].map(function(v) {
          v /= 255;
          return v <= 0.03928 ? v / 12.92 : Math.pow((v + 0.055) / 1.055, 2.4);
        });
        return a[0] * 0.2126 + a[1] * 0.7152 + a[2] * 0.0722;
      }

      function contrast(rgb1, rgb2) {
        var lum1 = luminance(rgb1[0], rgb1[1], rgb1[2]);
        var lum2 = luminance(rgb2[0], rgb2[1], rgb2[2]);
        var brightest = Math.max(lum1, lum2);
        var darkest = Math.min(lum1, lum2);
        return (brightest + 0.05) / (darkest + 0.05);
      }

      const r = seedrandom(id);
      let res = new Array(3).fill(0).map(() => Math.floor(r() * 255));
      while (contrast(res, [255, 255, 255]) < 3) {
        res = new Array(3).fill(0).map(() => Math.floor(r() * 255));
      }
      this.colorCache[id] = res;
      return res;
    },

    calcRepLines(ids) {
      const lineCount = this.repCount;
      const lineWeights = ids
        .map((id) => ({
          id,
          w: this.calcLineWeight(id),
          cur: calculateCurvature(
            unobserve.result[id].filter((point) =>
              unobserve.querys.length <= 0 && !unobserve.preview
                ? true
                : (unobserve.preview
                    ? [unobserve.preview]
                    : unobserve.querys
                  ).find((query) => {
                    if (query.type === 'knn') {
                      return true; // TODO: only line in knn
                    } else if (query.type === 'rnn') {
                      return (
                        Math.sqrt(
                          Math.pow(point.x - query.start[0], 2) +
                            Math.pow(point.y - query.start[1], 2)
                        ) <= query.n
                      );
                    } else if (query.type === 'brush') {
                      const startX = Math.min(query.start[0], query.end[0]);
                      const startY = Math.min(query.start[1], query.end[1]);
                      const endX = Math.max(query.start[0], query.end[0]);
                      const endY = Math.max(query.start[1], query.end[1]);
                      return (
                        point.x >= startX &&
                        point.y >= startY &&
                        point.x <= endX &&
                        point.y <= endY
                      );
                    } else if (query.type === 'ang') {
                      const startX = Math.min(query.start[0], query.end[0]);
                      const endX = Math.max(query.start[0], query.end[0]);
                      return point.x >= startX && point.x <= endX;
                    }
                  })
            )
          ),
        }))
        .sort(
          (a, b) => b.w[0] * Math.sqrt(b.w[1]) - a.w[0] * Math.sqrt(a.w[1])
        );
      // const extend0 = d3.extent(lineWeights, d => d.cur[0]);
      // const extend1 = d3.extent(lineWeights, d => d.cur[1]);
      // const scale0 = d3.scaleLinear().domain(extend0).range([0, 1]);
      // const scale1 = d3.scaleLinear().domain(extend1).range([0, 1]);
      //
      // lineWeights.forEach(d => {
      //   d.cur[0] = scale0(d.cur[0]);
      //   d.cur[1] = scale1(d.cur[1]);
      // })
      console.log('this is line weight');
      console.log(lineWeights);

      return (
        lineWeights
          .reduce((p, v) => {
            // if (document.getElementById("show-all-clusters").checked) {
            //   p.push(v);
            //   return p;
            // }
            if (
              p.length >= lineCount ||
              v.w[1] < 1000 / 3 ||
              p.find((a) => calculateDifference(a.cur, v.cur) < this.diverse)
            ) {
              return p;
            }
            p.push(v);
            return p;
          }, [])
          // .slice(0, lineCount)
          .map((x) => x.id)
      );
    },
    drawLine(ids) {
      // Selected Part =====================
      if (this.preview) {
        ids = ids.slice(0, 5);
      }
      if (!this.preview) {
        for (let id of ids) {
          const line = unobserve.result[id];
          unobserve.selectionLayerContext.strokeStyle = `rgb(${this.getColor(
            id
          ).join(',')})`;
          unobserve.selectionLayerContext.beginPath();
          unobserve.selectionLayerContext.moveTo(line[0].x, line[0].y);
          for (let point of line) {
            unobserve.selectionLayerContext.lineTo(point.x, point.y);
          }
          unobserve.selectionLayerContext.stroke();
        }
        unobserve.selectedLines = ids;
      }

      // REP PART =====================

      if (this.preview) {
        ids = [...this.preview.cache];
      } else if (!unobserve.querys.length) {
        ids = new Array(unobserve.result.length).fill(0).map((_, i) => i);
      }

      const topIds = this.calcRepLines(ids);
      // console.log('lllllllllllllllllegth', ids.length);

      // const lineCount = document.getElementById("rep_count").value;
      // lineWeights.sort((a, b) => a.w[0] - b.w[0]);
      // const topIds2 = lineWeights
      //   .reduce((p, v) => {
      //     // if (document.getElementById("show-all-clusters").checked) {
      //     //   p.push(v);
      //     //   return p;
      //     // }
      //     // console.log(v.w[1]);
      //     if (
      //       p.length >= lineCount ||
      //       v.w[1] < 1000 / 3 ||
      //       p.find((a) => calculateDifference(a.cur, v.cur) < this.diverse)
      //     ) {
      //       return p;
      //     }
      //     p.push(v);
      //     return p;
      //   }, [])
      //   // .slice(0, lineCount)
      //   .map((x) => x.id);
      // console.log(topIds1, topIds2);
      // for (let i of topIds1)
      //   console.log(unobserve.result[i], this.calcLineWeight(i));
      // for (let i of topIds2)
      //   console.log(unobserve.result[i], this.calcLineWeight(i));
      // for(let i of topIds1){
      //   console.log(i, this.getStaticInformation([i]), this.getColor(i));
      // }
      // const topIds = [...new Set([...topIds1])];
      // const topIds = lineWeights
      //   .reduce((p, v) => {
      //     if (
      //       p.length >= lineCount ||
      //       p.find((a) => calcLineDistance(a.id, v.id) < 40)
      //     ) {
      //       return p;
      //     }
      //     p.push(v);
      //     return p;
      //   }, [])
      //   // .slice(0, lineCount)
      //   .map((x) => x.id);
      const repColorMap = [
        [31, 119, 180],
        [44, 160, 44],
        [148, 103, 189],
        [140, 86, 75],
        [227, 119, 194],
        [127, 127, 127],
        [188, 189, 34],
        [23, 190, 207],
      ];
      // unobserve.repLayerContext.lineWidth = 1;
      for (let i in topIds) {
        unobserve.repLayerContext.strokeStyle = `rgb(${this.getColor(
          topIds[i]
        ).join(',')})`;

        // if (document.getElementById("show-all-clusters").checked) {
        //   for (let id of topIds[i]) {
        //     const line = result[id];
        //     selectionLayerContext.beginPath();
        //     selectionLayerContext.moveTo(line[0].x, line[0].y);
        //     for (let point of line) {
        //       selectionLayerContext.lineTo(point.x, point.y);
        //     }
        //     selectionLayerContext.stroke();
        //   }
        // } else {
        const line = unobserve.result[topIds[i]];
        unobserve.repLayerContext.beginPath();
        unobserve.repLayerContext.moveTo(line[0].x, line[0].y);
        for (let point of line) {
          unobserve.repLayerContext.lineTo(point.x, point.y);
        }
        unobserve.repLayerContext.stroke();
        // }
      }
      // if (!topIds.length) {
      //   document.getElementById("rep_res").innerHTML = "(empty)";
      // } else {
      //   document.getElementById("rep_res").innerHTML = topIds
      //       .map((id, i) =>
      //           document.getElementById("show-all-clusters").checked
      //               ? `<span style="color:rgba(31, 119, 180, ${
      //                   1 - (i / topIds.length) * 0.7
      //               })">${id instanceof Array ? id.join(", ") : id}</span>`
      //               : `<span style="color:rgb(${repColorMap[i % 8].join(",")})">${
      //                   id instanceof Array ? id.join(", ") : id
      //               }</span>`
      //       )
      //       .join(", ");
    },
    calcLineWeight(id) {
      let weight = 0;
      let passedPixels = 0;
      let lineLen = 0;
      const hasBrush = unobserve.querys.find((q) => q.type === 'brush');
      const brushes = unobserve.querys
        .filter((q) => q.type === 'brush')
        .map((b) => [
          Math.min(b.start[0], b.end[0]),
          Math.max(b.start[0], b.end[0]),
          Math.min(b.start[1], b.end[1]),
          Math.max(b.start[1], b.end[1]),
        ]);
      // if (unobserve.weightCache[id] !== undefined && !hasBrush) return unobserve.weightCache[id];
      const line = unobserve.result[id];

      for (let i = 0; i < line.length - 1; i++) {
        let xx = Math.floor(line[i + 1].x);
        let yy = Math.floor(line[i + 1].y);
        let x = Math.floor(line[i].x);
        let y = Math.floor(line[i].y);
        // BRENSENHAM
        let dx = Math.abs(xx - x);
        let sx = x < xx ? 1 : -1;
        let dy = -Math.abs(yy - y);
        let sy = y < yy ? 1 : -1;
        let err = dx + dy;
        let errC; // error value
        let end = false;
        let x1 = x;
        let y1 = y;
        let px = 0;

        while (!end) {
          if (
            (!hasBrush ||
              brushes.find(
                (b) => b[0] <= x1 && b[1] >= x1 && b[2] <= y1 && b[3] >= y1
              )) &&
            x1 >= 0 &&
            x1 < 1000 &&
            y1 >= 0 &&
            y1 < 500
          ) {
            weight += this.initDensityBufferCache[x1 * 500 + y1];
            passedPixels++;
            if (x1 !== px) {
              px = x1;
              lineLen++;
            }
          }
          if (x1 === xx && y1 === yy) {
            end = true;
          } else {
            errC = 2 * err;
            if (errC >= dy) {
              err += dy;
              x1 += sx;
            }
            if (errC <= dx) {
              err += dx;
              y1 += sy;
            }
          }
        }
      }

      let oldWeight = weight;
      weight /= passedPixels;

      if (!isFinite(weight) || isNaN(weight)) {
        console.log(weight, passedPixels, oldWeight);
        weight = 0.00001;
      }

      if (!hasBrush) {
        unobserve.weightCache[id] = [
          weight * Math.sqrt(lineLen),
          line[line.length - 1].x - line[0].x,
        ];
      }
      return [weight * Math.sqrt(lineLen), line[line.length - 1].x - line[0].x];
    },
  },
  mounted() {
    unobserve.layers = this.layers;
    unobserve.upsideDown = this.upsideDown;

    this.headers = unobserve.headers.map((title, key) => {
      return { title, key, minWidth: 150 };
    });

    const headerMap = new Map();
    const sets = [];
    unobserve.headers.forEach(() => {
      sets.push(new Set());
    });

    unobserve.data.forEach((column) => {
      column.forEach((d, i) => {
        sets[i].add(d);
      });
    });
    unobserve.headers.forEach((d, i) => {
      headerMap.set(d, [...sets[i]]);
    });
    unobserve.headerMap = headerMap;

    const data = unobserve.aggregatedData;
    console.log(data);
    const minX = d3.min(data, (line) => d3.min(line[this.timeIndex]));
    const maxX = d3.max(data, (line) => d3.max(line[this.timeIndex]));
    const minY = d3.min(data, (line) => d3.min(line[this.valueIndex]));
    const maxY = d3.max(data, (line) => d3.max(line[this.valueIndex]));
    console.log(minX, maxX, minY, maxY);

    const xScaleData = d3
      .scaleLinear()
      .domain([minX, maxX])
      .range([0, 1000]);
    this.xScale = d3
      .scaleTime()
      .domain([
        new Date(minX * 3600 * 24 * 1000),
        new Date(maxX * 3600 * 24 * 1000),
      ])
      .range([0, 1000]);
    this.yScale = d3
      .scaleLinear()
      .domain([minY, maxY])
      .range([500, 0]);
    this.yScaleC = d3
      .scaleLinear()
      .domain([minY, maxY])
      .range([500, 0]);

    let result = data.map((line) => {
      let res = [];
      line[this.timeIndex].forEach((d, i) => {
        res.push({
          x: xScaleData(d),
          y: this.yScale(line[this.valueIndex][i]),
        });
      });
      return res;
    });
    unobserve.result = result;
<<<<<<< HEAD
    let drawMode = "all";
=======
    // console.log('Point count', sumLength);
    let drawMode = 'all';
>>>>>>> ee75fddf
    let reverseY = false;
    //#endregion

    // #region init tree

    this.tree = new KDTree(result);
    // this.tree.buildKDTree();

    // tree.render(
    //   document.getElementById("canvas"),
    //   [
    //     [0, 1000],
    //     [0, 500],
    //   ],
    //   [
    //     [0, 1000],
    //     [0, 500],
    //   ],
    //   [[1]]
    // ); // GPU will be faster
    // In order to have a high performance, we use JS fallback instead
    this.renderAllDensity();
    this.renderDensity();
    //#endregion

    //#region init helpers
    unobserve.selectionLayerContext = document
      .getElementById('selectionLayer')
      .getContext('2d');
    unobserve.mouseLayerContext = document
      .getElementById('mouseLayer')
      .getContext('2d');
    unobserve.repLayerContext = document
      .getElementById('rep_layer')
      .getContext('2d');
    unobserve.rawLinesLayerContext = document
      .getElementById('raw_lines')
      .getContext('2d');
    this.svg = d3.select(document.getElementById('axisHelper'));
    this.cursorHelper = d3.select(document.getElementById('cursorHelper'));

    const xAxis = d3.axisBottom(this.xScale);
    const xAxisR = d3.axisTop(this.xScale);
    const yAxis = d3.axisLeft(this.yScale);
    unobserve.yAxis = yAxis;
    unobserve.xAxis = xAxis;
    unobserve.xAxisR = xAxisR;

    this.svg
      .append('g')
      .attr('id', 'xaxis')
      .attr('transform', 'translate(30,520)')
      .call(xAxis);
    // svg.append("g").attr("transform", "translate(30,0)").call(yAxis);
    this.svg
      .append('g')
      .attr('id', 'yaxis')
      .attr('transform', 'translate(30,20)')
      .call(yAxis);

<<<<<<< HEAD
=======
    // document.getElementById("hint").style.display = "none";
    // document.getElementById("canvas").style.visibility = "visible";
    // document.getElementById("controller").style.display = "block";
    //#endregion

    //#region init listeners
    // document.getElementById("dist_cal").addEventListener("change", () => {
    //   renderBoxes();
    // });
    document.getElementById('canvas').addEventListener('mousedown', (e) => {});
    document.getElementById('canvas').addEventListener('mouseup', (e) => {});

    document.getElementById('canvas').addEventListener('wheel', (e) => {});
    document.getElementById('canvas').addEventListener('mousemove', (e) => {});

    document.getElementById('canvas').addEventListener('contextmenu', (e) => {
      // e.preventDefault();
      // if (drawMode === "all") {
      //   document.getElementById("render_res").click();
      // } else if (drawMode === "res") {
      //   document.getElementById("render_all").click();
      // }
    });

    // document.getElementById("render_all").addEventListener("click", () => {
    //   drawMode = "all";
    //   document.getElementById("render_all").style.background = "deepskyblue";
    //   document.getElementById("render_res").style.background = "gainsboro";
    //   renderDensity();
    //   renderBoxes();
    // });

    // document.getElementById("render_res").addEventListener("click", () => {
    //   if (document.getElementById("result").innerText === "(empty)") return;
    //   drawMode = "res";
    //   document.getElementById("render_res").style.background = "deepskyblue";
    //   document.getElementById("render_all").style.background = "gainsboro";
    //   initCanvas(selectionLayerContext);
    //   initCanvas(mouseLayerContext);
    //   initCanvas(repLayerContext);
    //   renderDensity();
    //   renderBoxes();
    // });
    //
    // document.getElementById("colormap").addEventListener("change", () => {
    //   colormapIndexCache = document.getElementById("colormap").value;
    //   initDensityCache = null;
    //   renderDensity();
    // });

    // document
    //     .getElementById("line_mode")
    //     .addEventListener("change", function () {
    //       if (this.value !== "rep") {
    //         document.getElementById("rep_cont").style.display = "none";
    //       } else {
    //         document.getElementById("rep_cont").style.display = "block";
    //       }
    //       renderBoxes();
    //     });
    //
    // document.getElementById("rep_count").addEventListener("change", () => {
    //   renderBoxes();
    // });
    //
    // document
    //     .getElementById("show-all-clusters")
    //     .addEventListener("change", () => {
    //       renderBoxes();
    //     });
>>>>>>> ee75fddf
    //#endregion

    //#region init functions

    //#endregion

    // renderQuerys();
    this.renderBoxes();
    this.drawRawLines();
    this.rearrangeLayer(this.layers);
    this.cnt++;
    // console.log(this.layers);
    this.colormapIndexCache = 1;
    this.renderColorMap();
    // const colormapList = document.querySelector('#colormap > div.ivu-select-dropdown > ul.ivu-select-dropdown-list');

<<<<<<< HEAD
    // const table = document.querySelector(
    //   "#app > div > div.ivu-layout-content > div:nth-child(2) > div > div > div > div > div.ivu-table-wrapper.ivu-table-wrapper-with-border > div.ivu-table.ivu-table-default.ivu-table-border"
    // );
    const tableId = document.getElementById("informationTable");
    tableId.addEventListener("mousemove", (e) => {
=======
    const table = document.querySelector(
      '#app > div > div.ivu-layout-content > div:nth-child(2) > div > div > div > div > div.ivu-table-wrapper.ivu-table-wrapper-with-border > div.ivu-table.ivu-table-default.ivu-table-border'
    );
    const tableId = document.getElementById('informationTable');
    tableId.addEventListener('mousemove', (e) => {
>>>>>>> ee75fddf
      let ele = null;
      if (e.path.length >= 18) ele = e.path[e.path.length - 18];
      if (
        !ele ||
        !(
          ele.tagName.toLowerCase() === 'tr' &&
          ele.parentNode.tagName.toLowerCase() === 'tbody'
        )
      ) {
        this.hoveringInd = null;
        this.renderBoxes('mouseLayer');
      } else {
        let ind;
        const children = ele.parentNode.children;
        let counter = 0;
        for (let i = 0; i < children.length; i++) {
          const e = children[i];
          if (e.className?.includes('ivu-table-row')) {
            counter++;
          }
          if (e === ele) {
            ind = counter - 1;
            break;
          }
        }
        if (ind >= unobserve.querys.length) {
          this.renderBoxes('mouseLayer');
          this.hoveringInd = null;
          return;
        }
        this.hoveringQuery(ind);
      }
    });

    tableId.addEventListener('mouseleave', () => {
      this.renderBoxes('mouseLayer');
      this.hoveringInd = null;
    });
  },
  beforeDestroy() {
    if (this.contextHandler) {
      this.contextHandler.destroy();
    }
  },
};
</script>

<style lang="scss">
.control-panel {
  display: flex;
  flex-direction: column;
  margin-left: 50px;

  > * {
    margin-bottom: 8px !important;
  }
}

.color-map {
  //background-image: linear-gradient(
  //        to right,
  //        #fcfdbf,
  //        #fece91 10%,
  //        #fe9f6d 20%,
  //        #f76f5c 30%,
  //        #de4968 40%,
  //        #b6377a 50%,
  //        #8c2981 60%,
  //        #651a80 70%,
  //        #3b0f70 80%,
  //        #150e37 90%,
  //        #000004
  //);
  display: inline-block;
  width: 200px;
  height: 32px;
  margin: 0 10px;
  vertical-align: middle;
  border-radius: 4px;
}

.select-colormap {
  width: 90px;
  display: inline-block;
  vertical-align: middle;
  // margin: 0 7px;
}

#informationTable {
  > .ivu-table {
    > .ivu-table-body {
      > table > .ivu-table-tbody {
        > tr.ivu-table-row-hover {
          outline: 2px solid red;
          outline-offset: -2px;

          > td {
            background: transparent;
          }
        }

        > tr.selected-table-row td {
          background: #d3ebff;
        }

        .ivu-btn-ghost.ivu-btn-default {
          color: #000;
          border-color: #888;
        }
      }
    }
  }
}

#colormap {
  width: 200px;
  position: absolute;
  left: 107px;
  top: 0;

  .ivu-select-selection {
    background: transparent;
    border: none;

    .ivu-select-selected-value,
    .ivu-select-placeholder {
      display: none;
    }
  }
}
</style><|MERGE_RESOLUTION|>--- conflicted
+++ resolved
@@ -590,13 +590,8 @@
           ...this.getStaticInformation([...unobserve.querys[i].cache]),
           reps: unobserve.querys[i].reps.map((id) => {
             return {
-<<<<<<< HEAD
               name: unobserve.aggregatedData[id].key,
               color: `rgb(${this.getColor(id).join(",")})`,
-=======
-              name: id,
-              color: `rgb(${this.getColor(id).join(',')})`,
->>>>>>> ee75fddf
               ...this.getStaticInformation([id]),
             };
           }),
@@ -777,13 +772,7 @@
       const datas = unobserve.headerMap.get(name);
       console.log(unobserve.headerMap);
       console.log(name, datas, this.attributeValue);
-<<<<<<< HEAD
       this.attributeData = datas.filter(str => str.slice(0, value.length) === value).slice(0, 10);
-=======
-      this.attributeData = datas.filter(
-        (str) => str.slice(0, value.length) === value
-      );
->>>>>>> ee75fddf
     },
     hoveringQuery(index) {
       console.log(index);
@@ -2664,13 +2653,8 @@
       }
     },
 
-<<<<<<< HEAD
     setReverseY() {
       console.log("before set", this.yScale.range());
-=======
-    setReverseY(flag = false) {
-      console.log('before set', this.yScale.range());
->>>>>>> ee75fddf
       this.yScale.range(this.upsideDown ? [0, 500] : [500, 0]);
       console.log('after set', this.yScale.range());
 
@@ -3117,12 +3101,7 @@
       return res;
     });
     unobserve.result = result;
-<<<<<<< HEAD
-    let drawMode = "all";
-=======
-    // console.log('Point count', sumLength);
     let drawMode = 'all';
->>>>>>> ee75fddf
     let reverseY = false;
     //#endregion
 
@@ -3183,79 +3162,6 @@
       .attr('transform', 'translate(30,20)')
       .call(yAxis);
 
-<<<<<<< HEAD
-=======
-    // document.getElementById("hint").style.display = "none";
-    // document.getElementById("canvas").style.visibility = "visible";
-    // document.getElementById("controller").style.display = "block";
-    //#endregion
-
-    //#region init listeners
-    // document.getElementById("dist_cal").addEventListener("change", () => {
-    //   renderBoxes();
-    // });
-    document.getElementById('canvas').addEventListener('mousedown', (e) => {});
-    document.getElementById('canvas').addEventListener('mouseup', (e) => {});
-
-    document.getElementById('canvas').addEventListener('wheel', (e) => {});
-    document.getElementById('canvas').addEventListener('mousemove', (e) => {});
-
-    document.getElementById('canvas').addEventListener('contextmenu', (e) => {
-      // e.preventDefault();
-      // if (drawMode === "all") {
-      //   document.getElementById("render_res").click();
-      // } else if (drawMode === "res") {
-      //   document.getElementById("render_all").click();
-      // }
-    });
-
-    // document.getElementById("render_all").addEventListener("click", () => {
-    //   drawMode = "all";
-    //   document.getElementById("render_all").style.background = "deepskyblue";
-    //   document.getElementById("render_res").style.background = "gainsboro";
-    //   renderDensity();
-    //   renderBoxes();
-    // });
-
-    // document.getElementById("render_res").addEventListener("click", () => {
-    //   if (document.getElementById("result").innerText === "(empty)") return;
-    //   drawMode = "res";
-    //   document.getElementById("render_res").style.background = "deepskyblue";
-    //   document.getElementById("render_all").style.background = "gainsboro";
-    //   initCanvas(selectionLayerContext);
-    //   initCanvas(mouseLayerContext);
-    //   initCanvas(repLayerContext);
-    //   renderDensity();
-    //   renderBoxes();
-    // });
-    //
-    // document.getElementById("colormap").addEventListener("change", () => {
-    //   colormapIndexCache = document.getElementById("colormap").value;
-    //   initDensityCache = null;
-    //   renderDensity();
-    // });
-
-    // document
-    //     .getElementById("line_mode")
-    //     .addEventListener("change", function () {
-    //       if (this.value !== "rep") {
-    //         document.getElementById("rep_cont").style.display = "none";
-    //       } else {
-    //         document.getElementById("rep_cont").style.display = "block";
-    //       }
-    //       renderBoxes();
-    //     });
-    //
-    // document.getElementById("rep_count").addEventListener("change", () => {
-    //   renderBoxes();
-    // });
-    //
-    // document
-    //     .getElementById("show-all-clusters")
-    //     .addEventListener("change", () => {
-    //       renderBoxes();
-    //     });
->>>>>>> ee75fddf
     //#endregion
 
     //#region init functions
@@ -3272,19 +3178,11 @@
     this.renderColorMap();
     // const colormapList = document.querySelector('#colormap > div.ivu-select-dropdown > ul.ivu-select-dropdown-list');
 
-<<<<<<< HEAD
     // const table = document.querySelector(
     //   "#app > div > div.ivu-layout-content > div:nth-child(2) > div > div > div > div > div.ivu-table-wrapper.ivu-table-wrapper-with-border > div.ivu-table.ivu-table-default.ivu-table-border"
     // );
     const tableId = document.getElementById("informationTable");
     tableId.addEventListener("mousemove", (e) => {
-=======
-    const table = document.querySelector(
-      '#app > div > div.ivu-layout-content > div:nth-child(2) > div > div > div > div > div.ivu-table-wrapper.ivu-table-wrapper-with-border > div.ivu-table.ivu-table-default.ivu-table-border'
-    );
-    const tableId = document.getElementById('informationTable');
-    tableId.addEventListener('mousemove', (e) => {
->>>>>>> ee75fddf
       let ele = null;
       if (e.path.length >= 18) ele = e.path[e.path.length - 18];
       if (
